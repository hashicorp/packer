--- conflicted
+++ resolved
@@ -22,9 +22,5 @@
 
 .idea/
 *.iml
-<<<<<<< HEAD
-.project
-=======
 Thumbs.db
-/packer.exe
->>>>>>> a8e30bc7
+/packer.exe