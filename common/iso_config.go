//go:generate struct-markdown

package common

import (
<<<<<<< HEAD
=======
	"context"
	"encoding/hex"
>>>>>>> 7ee5870a
	"errors"
	"fmt"
	"strings"

	"github.com/hashicorp/packer/template/interpolate"
)

// By default, Packer will symlink, download or copy image files to the Packer
// cache into a "`hash($iso_url+$iso_checksum).$iso_target_extension`" file.
// Packer uses [hashicorp/go-getter](https://github.com/hashicorp/go-getter) in
// file mode in order to perform a download.
//
// go-getter supports the following protocols:
//
// * Local files
// * Git
// * Mercurial
// * HTTP
// * Amazon S3
//
// Examples:
// go-getter can guess the checksum type based on `iso_checksum` len.
//
// ```json
// {
//   "iso_checksum": "946a6077af6f5f95a51f82fdc44051c7aa19f9cfc5f737954845a6050543d7c2",
//   "iso_url": "ubuntu.org/.../ubuntu-14.04.1-server-amd64.iso"
// }
// ```
//
// ```json
// {
//   "iso_checksum": "file:ubuntu.org/..../ubuntu-14.04.1-server-amd64.iso.sum",
//   "iso_url": "ubuntu.org/.../ubuntu-14.04.1-server-amd64.iso"
// }
// ```
//
// ```json
// {
//   "iso_checksum": "file://./shasums.txt",
//   "iso_url": "ubuntu.org/.../ubuntu-14.04.1-server-amd64.iso"
// }
// ```
//
// ```json
// {
//   "iso_checksum": "file:./shasums.txt",
//   "iso_url": "ubuntu.org/.../ubuntu-14.04.1-server-amd64.iso"
// }
// ```
//
type ISOConfig struct {
	// The checksum for the ISO file or virtual hard drive file. The type of
	// the checksum is specified within the checksum as a prefix, ex:
	// "md5:{$checksum}". The type of the checksum can also be omitted and
	// Packer will try to infer it based on string length. Valid values are
	// "none", "{$checksum}", "{$path}" "md5:{$checksum}", "sha1:{$checksum}",
	// "sha256:{$checksum}", "sha512:{$checksum}" or "file:{$checksum}".
	// Although the checksum will not be verified when it is set to "none",
	// this is not recommended since these files can be very large and
	// corruption does happen from time to time.
	ISOChecksum string `mapstructure:"iso_checksum" required:"true"`
	// A URL to the ISO containing the installation image or virtual hard drive
	// (VHD or VHDX) file to clone.
	RawSingleISOUrl string `mapstructure:"iso_url" required:"true"`
	// Multiple URLs for the ISO to download. Packer will try these in order.
	// If anything goes wrong attempting to download or while downloading a
	// single URL, it will move on to the next. All URLs must point to the same
	// file (same checksum). By default this is empty and `iso_url` is used.
	// Only one of `iso_url` or `iso_urls` can be specified.
	ISOUrls []string `mapstructure:"iso_urls"`
	// The path where the iso should be saved after download. By default will
	// go in the packer cache, with a hash of the original filename and
	// checksum as its name.
	TargetPath string `mapstructure:"iso_target_path"`
	// The extension of the iso file after download. This defaults to `iso`.
	TargetExtension string `mapstructure:"iso_target_extension"`
}

func (c *ISOConfig) Prepare(*interpolate.Context) (warnings []string, errs []error) {
	if len(c.ISOUrls) != 0 && c.RawSingleISOUrl != "" {
		errs = append(
			errs, errors.New("Only one of iso_url or iso_urls must be specified"))
		return
	}

	if c.RawSingleISOUrl != "" {
		// make sure only array is set
		c.ISOUrls = append([]string{c.RawSingleISOUrl}, c.ISOUrls...)
		c.RawSingleISOUrl = ""
	}

	if len(c.ISOUrls) == 0 {
		errs = append(
			errs, errors.New("One of iso_url or iso_urls must be specified"))
		return
	}
	if c.TargetExtension == "" {
		c.TargetExtension = "iso"
	}
	c.TargetExtension = strings.ToLower(c.TargetExtension)

	// Warnings
	if c.ISOChecksum == "none" {
		warnings = append(warnings,
			"A checksum of 'none' was specified. Since ISO files are so big,\n"+
				"a checksum is highly recommended.")
		return warnings, errs
	} else if c.ISOChecksum == "" {
		errs = append(errs, fmt.Errorf("A checksum must be specified"))
	}
<<<<<<< HEAD

	if strings.HasSuffix(strings.ToLower(c.ISOChecksum), ".iso") {
		errs = append(errs, fmt.Errorf("Error parsing checksum:"+
			" .iso is not a valid checksum ending"))
=======
	if c.ISOChecksumType == "file" {
		url := c.ISOChecksum
		if c.ISOChecksumURL != "" {
			url = c.ISOChecksumURL
		}
		cksum, err := defaultGetterClient.ChecksumFromFile(context.TODO(), url, c.ISOUrls[0])
		if err != nil {
			errs = append(errs, fmt.Errorf("Couldn't extract checksum from checksum file: %v", err))
		} else {
			c.ISOChecksumType = cksum.Type
			c.ISOChecksum = hex.EncodeToString(cksum.Value)
		}
>>>>>>> 7ee5870a
	}

	return warnings, errs
}<|MERGE_RESOLUTION|>--- conflicted
+++ resolved
@@ -3,11 +3,6 @@
 package common
 
 import (
-<<<<<<< HEAD
-=======
-	"context"
-	"encoding/hex"
->>>>>>> 7ee5870a
 	"errors"
 	"fmt"
 	"strings"
@@ -119,25 +114,10 @@
 	} else if c.ISOChecksum == "" {
 		errs = append(errs, fmt.Errorf("A checksum must be specified"))
 	}
-<<<<<<< HEAD
 
 	if strings.HasSuffix(strings.ToLower(c.ISOChecksum), ".iso") {
 		errs = append(errs, fmt.Errorf("Error parsing checksum:"+
 			" .iso is not a valid checksum ending"))
-=======
-	if c.ISOChecksumType == "file" {
-		url := c.ISOChecksum
-		if c.ISOChecksumURL != "" {
-			url = c.ISOChecksumURL
-		}
-		cksum, err := defaultGetterClient.ChecksumFromFile(context.TODO(), url, c.ISOUrls[0])
-		if err != nil {
-			errs = append(errs, fmt.Errorf("Couldn't extract checksum from checksum file: %v", err))
-		} else {
-			c.ISOChecksumType = cksum.Type
-			c.ISOChecksum = hex.EncodeToString(cksum.Value)
-		}
->>>>>>> 7ee5870a
 	}
 
 	return warnings, errs
