#!/usr/bin/env bash
#
# This script builds the application from source for multiple platforms.
set -e

# Get the parent directory of where this script is.
SOURCE="${BASH_SOURCE[0]}"
while [ -h "$SOURCE" ] ; do SOURCE="$(readlink "$SOURCE")"; done
DIR="$( cd -P "$( dirname "$SOURCE" )/.." && pwd )"

# Change into that directory
cd $DIR

<<<<<<< HEAD
# Get the git commit
GIT_COMMIT=$(git rev-parse HEAD)
GIT_DIRTY=$(test -n "`git status --porcelain`" && echo "+CHANGES" || true)

: ${GOPATH:=$(go env GOPATH)}
[ -n "$GOPATH" ] || { echo "Error: GOPATH not set"; exit 1; }

# Windows version of 'go' tools can not cope with Cygwin style paths
case $(uname) in
    CYGWIN*)
	GOX="$(cygpath -u "$GOPATH")/bin/gox"
	GOPATH=$(cygpath -w "$GOPATH")
        ;;
esac

# If its dev mode, only build for ourself
if [ -n "${PACKER_DEV}" ]; then
    : ${XC_OS:=$(go env GOOS)}
    : ${XC_ARCH:=$(go env GOARCH)}
fi

# Determine the arch/os combos we're building for
: ${XC_ARCH:="386 amd64 arm"}
: ${XC_OS:=linux darwin windows freebsd openbsd}
=======
# Determine the arch/os combos we're building for
XC_ARCH=${XC_ARCH:-"386 amd64 arm arm64 ppc64le"}
XC_OS=${XC_OS:-linux darwin windows freebsd openbsd solaris}
>>>>>>> a8e30bc7

# Delete the old dir
echo "==> Removing old directory..."
rm -f bin/*
rm -rf pkg/*
mkdir -p bin/

OLDIFS=$IFS
IFS=:
case $(uname) in
    MINGW*|MSYS*)
        IFS=";"
        ;;
esac

# Build!
echo "==> Building..."
set +e
${GOX:-$GOPATH/bin/gox} \
    -os="${XC_OS}" \
    -arch="${XC_ARCH}" \
    -osarch="!darwin/arm !darwin/arm64" \
    -ldflags "${GOLDFLAGS}" \
    -output "pkg/{{.OS}}_{{.Arch}}/packer" \
    .

IFS=$OLDIFS
set -e

# Copy our OS/Arch to the bin/ directory
echo "==> Copying binaries for this platform..."
for F in $(find pkg/$(go env GOOS)_$(go env GOARCH) -mindepth 1 -maxdepth 1 -type f); do
    cp -v ${F} bin/
    cp -v ${F} ${GOPATH}/bin/
done

# Done!
echo
echo "==> Results:"
ls -hl bin/<|MERGE_RESOLUTION|>--- conflicted
+++ resolved
@@ -10,11 +10,6 @@
 
 # Change into that directory
 cd $DIR
-
-<<<<<<< HEAD
-# Get the git commit
-GIT_COMMIT=$(git rev-parse HEAD)
-GIT_DIRTY=$(test -n "`git status --porcelain`" && echo "+CHANGES" || true)
 
 : ${GOPATH:=$(go env GOPATH)}
 [ -n "$GOPATH" ] || { echo "Error: GOPATH not set"; exit 1; }
@@ -34,13 +29,8 @@
 fi
 
 # Determine the arch/os combos we're building for
-: ${XC_ARCH:="386 amd64 arm"}
-: ${XC_OS:=linux darwin windows freebsd openbsd}
-=======
-# Determine the arch/os combos we're building for
-XC_ARCH=${XC_ARCH:-"386 amd64 arm arm64 ppc64le"}
-XC_OS=${XC_OS:-linux darwin windows freebsd openbsd solaris}
->>>>>>> a8e30bc7
+: ${XC_ARCH:="386 amd64 arm arm64 ppc64le"}
+: ${XC_OS:="linux darwin windows freebsd openbsd solaris"}
 
 # Delete the old dir
 echo "==> Removing old directory..."
