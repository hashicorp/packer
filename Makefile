NO_COLOR=\033[0m
OK_COLOR=\033[32;01m
ERROR_COLOR=\033[31;01m
WARN_COLOR=\033[33;01m
DEPS = $(go list -f '{{range .TestImports}}{{.}} {{end}}' ./...)
<<<<<<< HEAD

all: deps
	@mkdir -p bin/
	@echo "$(OK_COLOR)==> Building$(NO_COLOR)"
	@bash --norc -i ./scripts/devcompile.sh

deps:
	@echo "$(OK_COLOR)==> Installing dependencies$(NO_COLOR)"
=======
UNAME := $(shell uname -s)
ifeq ($(UNAME),Darwin)
ECHO=echo
else
ECHO=/bin/echo -e
endif

all: deps
	@mkdir -p bin/
	@$(ECHO) "$(OK_COLOR)==> Building$(NO_COLOR)"
	@bash --norc -i ./scripts/devcompile.sh

deps:
	@$(ECHO) "$(OK_COLOR)==> Installing dependencies$(NO_COLOR)"
>>>>>>> df79ff14
	@go get -d -v ./...
	@echo $(DEPS) | xargs -n1 go get -d

updatedeps:
<<<<<<< HEAD
	@echo "$(OK_COLOR)==> Updating all dependencies$(NO_COLOR)"
=======
	@$(ECHO) "$(OK_COLOR)==> Updating all dependencies$(NO_COLOR)"
>>>>>>> df79ff14
	@go get -d -v -u ./...
	@echo $(DEPS) | xargs -n1 go get -d -u

clean:
	@rm -rf bin/ local/ pkg/ src/ website/.sass-cache website/build

format:
	go fmt ./...

test: deps
<<<<<<< HEAD
	@echo "$(OK_COLOR)==> Testing Packer...$(NO_COLOR)"
=======
	@$(ECHO) "$(OK_COLOR)==> Testing Packer...$(NO_COLOR)"
>>>>>>> df79ff14
	go test ./...

.PHONY: all clean deps format test updatedeps<|MERGE_RESOLUTION|>--- conflicted
+++ resolved
@@ -3,16 +3,6 @@
 ERROR_COLOR=\033[31;01m
 WARN_COLOR=\033[33;01m
 DEPS = $(go list -f '{{range .TestImports}}{{.}} {{end}}' ./...)
-<<<<<<< HEAD
-
-all: deps
-	@mkdir -p bin/
-	@echo "$(OK_COLOR)==> Building$(NO_COLOR)"
-	@bash --norc -i ./scripts/devcompile.sh
-
-deps:
-	@echo "$(OK_COLOR)==> Installing dependencies$(NO_COLOR)"
-=======
 UNAME := $(shell uname -s)
 ifeq ($(UNAME),Darwin)
 ECHO=echo
@@ -27,16 +17,11 @@
 
 deps:
 	@$(ECHO) "$(OK_COLOR)==> Installing dependencies$(NO_COLOR)"
->>>>>>> df79ff14
 	@go get -d -v ./...
 	@echo $(DEPS) | xargs -n1 go get -d
 
 updatedeps:
-<<<<<<< HEAD
-	@echo "$(OK_COLOR)==> Updating all dependencies$(NO_COLOR)"
-=======
 	@$(ECHO) "$(OK_COLOR)==> Updating all dependencies$(NO_COLOR)"
->>>>>>> df79ff14
 	@go get -d -v -u ./...
 	@echo $(DEPS) | xargs -n1 go get -d -u
 
@@ -47,11 +32,7 @@
 	go fmt ./...
 
 test: deps
-<<<<<<< HEAD
-	@echo "$(OK_COLOR)==> Testing Packer...$(NO_COLOR)"
-=======
 	@$(ECHO) "$(OK_COLOR)==> Testing Packer...$(NO_COLOR)"
->>>>>>> df79ff14
 	go test ./...
 
 .PHONY: all clean deps format test updatedeps