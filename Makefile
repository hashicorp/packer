--- conflicted
+++ resolved
@@ -4,9 +4,6 @@
 GITSHA:=$(shell git rev-parse HEAD)
 # Get the current local branch name from git (if we can, this may be blank)
 GITBRANCH:=$(shell git symbolic-ref --short HEAD 2>/dev/null)
-<<<<<<< HEAD
-GOFMT_FILES?=find . -path ./vendor -prune -o -name "*.go"
-=======
 GOFMT_FILES?=$$(find . -not -path "./vendor/*" -name "*.go")
 GOOS=$(shell go env GOOS)
 GOARCH=$(shell go env GOARCH)
@@ -19,7 +16,6 @@
 GOLDFLAGS=-X $(GIT_IMPORT).GitCommit=$(GIT_COMMIT)$(GIT_DIRTY)
 
 export GOLDFLAGS
->>>>>>> a8e30bc7
 
 default: deps generate test dev
 
