--- conflicted
+++ resolved
@@ -67,14 +67,7 @@
 		CorePackerVersion:       version.SemVer,
 		CorePackerVersionString: version.FormattedVersion(),
 		Parser:                  hclparse.NewParser(),
-<<<<<<< HEAD
 		PluginConfig:            m.CoreConfig.Components.PluginConfig,
-=======
-		BuilderSchemas:          m.CoreConfig.Components.BuilderStore,
-		ProvisionersSchemas:     m.CoreConfig.Components.ProvisionerStore,
-		PostProcessorsSchemas:   m.CoreConfig.Components.PostProcessorStore,
-		DatasourceSchemas:       m.CoreConfig.Components.DatasourceStore,
->>>>>>> 291121dd
 	}
 	cfg, diags := parser.Parse(cla.Path, cla.VarFiles, cla.Vars)
 	return cfg, writeDiags(m.Ui, parser.Files(), diags)
