--- conflicted
+++ resolved
@@ -27,11 +27,7 @@
 	// for tests to work.
 	// A pre-release marker for the version can also be specified (e.g -dev). If this is omitted
 	// The main version number that is being run at the moment.
-<<<<<<< HEAD
 	Version = "1.8.5-incognia.2"
-=======
-	Version string
->>>>>>> 403e35d2
 	// A pre-release marker for the version. If this is "" (empty string)
 	// then it means that it is a final release. Otherwise, this is a pre-release
 	// such as "dev" (in development), "beta", "rc1", etc.
