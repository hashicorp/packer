--- conflicted
+++ resolved
@@ -12,11 +12,8 @@
 	"strings"
 
 	packersdk "github.com/hashicorp/packer-plugin-sdk/packer"
-<<<<<<< HEAD
 	"github.com/hashicorp/packer/packer"
-=======
 	"github.com/hashicorp/packer/packer/plugin"
->>>>>>> 291121dd
 )
 
 const packerPluginCheck = "packer-plugin-check"
@@ -133,7 +130,6 @@
 	}
 
 	// TODO: validate correctness of plugins loaded by checking them against the output of the `describe` command.
-<<<<<<< HEAD
 	if len(config.Builders.List()) == 0 &&
 		len(config.Provisioners.List()) == 0 &&
 		len(config.PostProcessors.List()) == 0 {
@@ -141,17 +137,6 @@
 	}
 
 	return checkHCL2ConfigSpec(config.Builders, config.Provisioners, config.PostProcessors)
-=======
-	plugins := config.GetPlugins()
-	if len(plugins.Builders) == 0 &&
-		len(plugins.Provisioners) == 0 &&
-		len(plugins.PostProcessors) == 0 &&
-		len(plugins.DataSources) == 0 {
-		return fmt.Errorf("couldn't load any Builder/Provisioner/Post-Processor/Datasource from the plugin binary")
-	}
-
-	return checkHCL2ConfigSpec(plugins)
->>>>>>> 291121dd
 }
 
 // checkHCL2ConfigSpec checks if the hcl2spec config is present for the given plugins by validating that ConfigSpec() does not
