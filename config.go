--- conflicted
+++ resolved
@@ -21,7 +21,6 @@
 const PACKERSPACE = "-PACKERSPACE-"
 
 type config struct {
-<<<<<<< HEAD
 	DisableCheckpoint          bool              `json:"disable_checkpoint"`
 	DisableCheckpointSignature bool              `json:"disable_checkpoint_signature"`
 	RawBuilders                map[string]string `json:"builders"`
@@ -29,18 +28,6 @@
 	RawPostProcessors          map[string]string `json:"post-processors"`
 
 	Plugins *packer.PluginConfig
-=======
-	DisableCheckpoint          bool                      `json:"disable_checkpoint"`
-	DisableCheckpointSignature bool                      `json:"disable_checkpoint_signature"`
-	RawBuilders                map[string]string         `json:"builders"`
-	RawProvisioners            map[string]string         `json:"provisioners"`
-	RawPostProcessors          map[string]string         `json:"post-processors"`
-	Builders                   packer.MapOfBuilder       `json:"-"`
-	Provisioners               packer.MapOfProvisioner   `json:"-"`
-	PostProcessors             packer.MapOfPostProcessor `json:"-"`
-	Datasources                packer.MapOfDatasource    `json:"-"`
-	Plugins                    plugin.Config
->>>>>>> 291121dd
 }
 
 // decodeConfig decodes configuration in JSON format from the given io.Reader into
