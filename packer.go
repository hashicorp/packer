--- conflicted
+++ resolved
@@ -95,15 +95,16 @@
 
 	log.Printf("Packer config: %+v", config)
 
+	cacheDir := os.Getenv("PACKER_CACHE_DIR")
 	// Checks for packer cache environment variable,
 	// defaults to putting the cache in the HOME directory
-	cacheDir := os.Getenv("PACKER_CACHE_DIR")
+	// Places the cache in %TEMP% on windows
 	if cacheDir == "" {
-<<<<<<< HEAD
-		cacheDir = os.Getenv("HOME") + "./packer_cache"
-=======
-		cacheDir = os.Getenv("HOME") + "/.packer_cache"
->>>>>>> bc2584fd
+		if runtime.GOOS == "windows" {
+			cacheDir = filepath.Join(os.Getenv("TEMP"),"packer_cache")
+		} else {
+			cacheDir = filepath.Join(os.Getenv("HOME"),".packer_cache")
+		}
 	}
 
 	cacheDir, err = filepath.Abs(cacheDir)
