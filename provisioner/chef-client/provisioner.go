// This package implements a provisioner for Packer that uses
// Chef to provision the remote machine, specifically with chef-client (that is,
// with a Chef server).
package chefclient

import (
	"bytes"
	"encoding/json"
	"fmt"
	"io/ioutil"
	"os"
	"path/filepath"
	"strings"

	"github.com/mitchellh/packer/common"
	"github.com/mitchellh/packer/common/uuid"
	"github.com/mitchellh/packer/helper/config"
	"github.com/mitchellh/packer/packer"
	"github.com/mitchellh/packer/provisioner"
	"github.com/mitchellh/packer/template/interpolate"
)

type guestOSTypeConfig struct {
	executeCommand string
	installCommand string
	stagingDir     string
}

var guestOSTypeConfigs = map[string]guestOSTypeConfig{
	provisioner.UnixOSType: guestOSTypeConfig{
		executeCommand: "{{if .Sudo}}sudo {{end}}chef-client --no-color -c {{.ConfigPath}} -j {{.JsonPath}}",
		installCommand: "curl -L https://www.chef.io/chef/install.sh | {{if .Sudo}}sudo {{end}}bash",
		stagingDir:     "/tmp/packer-chef-client",
	},
	provisioner.WindowsOSType: guestOSTypeConfig{
		executeCommand: "c:/opscode/chef/bin/chef-client.bat --no-color -c {{.ConfigPath}} -j {{.JsonPath}}",
		installCommand: "powershell.exe -Command \"(New-Object System.Net.WebClient).DownloadFile('http://chef.io/chef/install.msi', 'C:\\Windows\\Temp\\chef.msi');Start-Process 'msiexec' -ArgumentList '/qb /i C:\\Windows\\Temp\\chef.msi' -NoNewWindow -Wait\"",
		stagingDir:     "C:/Windows/Temp/packer-chef-client",
	},
}

type Config struct {
	common.PackerConfig `mapstructure:",squash"`

<<<<<<< HEAD
	ChefEnvironment            string `mapstructure:"chef_environment"`
	EncryptedDataBagSecretPath string `mapstructure:"encrypted_data_bag_secret_path"`
	SslVerifyMode              string `mapstructure:"ssl_verify_mode"`
	ConfigTemplate             string `mapstructure:"config_template"`
	ExecuteCommand             string `mapstructure:"execute_command"`
	InstallCommand             string `mapstructure:"install_command"`
	Json                       map[string]interface{}
	NodeName                   string   `mapstructure:"node_name"`
	PreventSudo                bool     `mapstructure:"prevent_sudo"`
	RunList                    []string `mapstructure:"run_list"`
	ServerUrl                  string   `mapstructure:"server_url"`
	SkipCleanClient            bool     `mapstructure:"skip_clean_client"`
	SkipCleanNode              bool     `mapstructure:"skip_clean_node"`
	SkipInstall                bool     `mapstructure:"skip_install"`
	StagingDir                 string   `mapstructure:"staging_directory"`
	ClientKey                  string   `mapstructure:"client_key"`
	ValidationKeyPath          string   `mapstructure:"validation_key_path"`
	ValidationClientName       string   `mapstructure:"validation_client_name"`
=======
	ChefEnvironment      string `mapstructure:"chef_environment"`
	SslVerifyMode        string `mapstructure:"ssl_verify_mode"`
	ConfigTemplate       string `mapstructure:"config_template"`
	ExecuteCommand       string `mapstructure:"execute_command"`
	InstallCommand       string `mapstructure:"install_command"`
	Json                 map[string]interface{}
	NodeName             string   `mapstructure:"node_name"`
	PreventSudo          bool     `mapstructure:"prevent_sudo"`
	RunList              []string `mapstructure:"run_list"`
	ServerUrl            string   `mapstructure:"server_url"`
	SkipCleanClient      bool     `mapstructure:"skip_clean_client"`
	SkipCleanNode        bool     `mapstructure:"skip_clean_node"`
	SkipInstall          bool     `mapstructure:"skip_install"`
	StagingDir           string   `mapstructure:"staging_directory"`
	ClientKey            string   `mapstructure:"client_key"`
	ValidationKeyPath    string   `mapstructure:"validation_key_path"`
	ValidationClientName string   `mapstructure:"validation_client_name"`
	GuestOSType          string   `mapstructure:"guest_os_type"`
	EncryptedDataBagSecretPath string `mapstructure:"encrypted_data_bag_secret_path"`
>>>>>>> 357e494e

	ctx interpolate.Context
}

type Provisioner struct {
	config            Config
	guestOSTypeConfig guestOSTypeConfig
	guestCommands     *provisioner.GuestCommands
}

type ConfigTemplate struct {
<<<<<<< HEAD
	NodeName                      string
	ServerUrl                     string
	ClientKey                     string
	ValidationKeyPath             string
	ValidationClientName          string
	EncryptedDataBagSecretPath    string
	ChefEnvironment               string
	SslVerifyMode                 string
	HasEncryptedDataBagSecretPath bool
=======
	NodeName             string
	ServerUrl            string
	ClientKey            string
	ValidationKeyPath    string
	ValidationClientName string
	ChefEnvironment      string
	SslVerifyMode        string
	EncryptedDataBagSecretPath string
>>>>>>> 357e494e
}

type ExecuteTemplate struct {
	ConfigPath string
	JsonPath   string
	Sudo       bool
}

type InstallChefTemplate struct {
	Sudo bool
}

func (p *Provisioner) Prepare(raws ...interface{}) error {
	err := config.Decode(&p.config, &config.DecodeOpts{
		Interpolate:        true,
		InterpolateContext: &p.config.ctx,
		InterpolateFilter: &interpolate.RenderFilter{
			Exclude: []string{
				"execute_command",
				"install_command",
			},
		},
	}, raws...)
	if err != nil {
		return err
	}

	if p.config.GuestOSType == "" {
		p.config.GuestOSType = provisioner.DefaultOSType
	}
	p.config.GuestOSType = strings.ToLower(p.config.GuestOSType)

	var ok bool
	p.guestOSTypeConfig, ok = guestOSTypeConfigs[p.config.GuestOSType]
	if !ok {
		return fmt.Errorf("Invalid guest_os_type: \"%s\"", p.config.GuestOSType)
	}

	p.guestCommands, err = provisioner.NewGuestCommands(p.config.GuestOSType, !p.config.PreventSudo)
	if err != nil {
		return fmt.Errorf("Invalid guest_os_type: \"%s\"", p.config.GuestOSType)
	}

	if p.config.ExecuteCommand == "" {
		p.config.ExecuteCommand = p.guestOSTypeConfig.executeCommand
	}

	if p.config.InstallCommand == "" {
		p.config.InstallCommand = p.guestOSTypeConfig.installCommand
	}

	if p.config.RunList == nil {
		p.config.RunList = make([]string, 0)
	}

	if p.config.StagingDir == "" {
		p.config.StagingDir = p.guestOSTypeConfig.stagingDir
	}

	var errs *packer.MultiError
	if p.config.ConfigTemplate != "" {
		fi, err := os.Stat(p.config.ConfigTemplate)
		if err != nil {
			errs = packer.MultiErrorAppend(
				errs, fmt.Errorf("Bad config template path: %s", err))
		} else if fi.IsDir() {
			errs = packer.MultiErrorAppend(
				errs, fmt.Errorf("Config template path must be a file: %s", err))
		}
	}

	if p.config.EncryptedDataBagSecretPath != "" {
		pFileInfo, err := os.Stat(p.config.EncryptedDataBagSecretPath)

		if err != nil || pFileInfo.IsDir() {
			errs = packer.MultiErrorAppend(
				errs, fmt.Errorf("Bad encrypted data bag secret '%s': %s", p.config.EncryptedDataBagSecretPath, err))
		}
	}

	if p.config.ServerUrl == "" {
		errs = packer.MultiErrorAppend(
			errs, fmt.Errorf("server_url must be set"))
	}

	if p.config.EncryptedDataBagSecretPath != "" {
		pFileInfo, err := os.Stat(p.config.EncryptedDataBagSecretPath)

		if err != nil || pFileInfo.IsDir() {
			errs = packer.MultiErrorAppend(
				errs, fmt.Errorf("Bad encrypted data bag secret '%s': %s", p.config.EncryptedDataBagSecretPath, err))
		}
	}

	jsonValid := true
	for k, v := range p.config.Json {
		p.config.Json[k], err = p.deepJsonFix(k, v)
		if err != nil {
			errs = packer.MultiErrorAppend(
				errs, fmt.Errorf("Error processing JSON: %s", err))
			jsonValid = false
		}
	}

	if jsonValid {
		// Process the user variables within the JSON and set the JSON.
		// Do this early so that we can validate and show errors.
		p.config.Json, err = p.processJsonUserVars()
		if err != nil {
			errs = packer.MultiErrorAppend(
				errs, fmt.Errorf("Error processing user variables in JSON: %s", err))
		}
	}

	if errs != nil && len(errs.Errors) > 0 {
		return errs
	}

	return nil
}

func (p *Provisioner) Provision(ui packer.Ui, comm packer.Communicator) error {

	nodeName := p.config.NodeName
	if nodeName == "" {
		nodeName = fmt.Sprintf("packer-%s", uuid.TimeOrderedUUID())
	}
	remoteValidationKeyPath := ""
	serverUrl := p.config.ServerUrl

	if !p.config.SkipInstall {
		if err := p.installChef(ui, comm); err != nil {
			return fmt.Errorf("Error installing Chef: %s", err)
		}
	}

	if err := p.createDir(ui, comm, p.config.StagingDir); err != nil {
		return fmt.Errorf("Error creating staging directory: %s", err)
	}

	if p.config.ClientKey == "" {
		p.config.ClientKey = fmt.Sprintf("%s/client.pem", p.config.StagingDir)
	}

	encryptedDataBagSecretPath := ""
	if p.config.EncryptedDataBagSecretPath != "" {
		encryptedDataBagSecretPath = fmt.Sprintf("%s/encrypted_data_bag_secret", p.config.StagingDir)
		if err := p.uploadFile(ui, comm, encryptedDataBagSecretPath, p.config.EncryptedDataBagSecretPath); err != nil {
			return fmt.Errorf("Error uploading encrypted data bag secret: %s", err)
		}
	}

	if p.config.ValidationKeyPath != "" {
		remoteValidationKeyPath = fmt.Sprintf("%s/validation.pem", p.config.StagingDir)
		if err := p.uploadFile(ui, comm, remoteValidationKeyPath, p.config.ValidationKeyPath); err != nil {
			return fmt.Errorf("Error copying validation key: %s", err)
		}
	}

	encryptedDataBagSecretPath := ""
	if p.config.EncryptedDataBagSecretPath != "" {
		encryptedDataBagSecretPath = fmt.Sprintf("%s/encrypted_data_bag_secret", p.config.StagingDir)
		if err := p.uploadFile(ui, comm, encryptedDataBagSecretPath, p.config.EncryptedDataBagSecretPath); err != nil {
			return fmt.Errorf("Error uploading encrypted data bag secret: %s", err)
		}
	}

	configPath, err := p.createConfig(
<<<<<<< HEAD
		ui, comm, nodeName, serverUrl, p.config.ClientKey, remoteValidationKeyPath, p.config.ValidationClientName, encryptedDataBagSecretPath, p.config.ChefEnvironment, p.config.SslVerifyMode)
=======
		ui, comm, nodeName, serverUrl, p.config.ClientKey, encryptedDataBagSecretPath, remoteValidationKeyPath, p.config.ValidationClientName, p.config.ChefEnvironment, p.config.SslVerifyMode)
>>>>>>> 357e494e
	if err != nil {
		return fmt.Errorf("Error creating Chef config file: %s", err)
	}

	jsonPath, err := p.createJson(ui, comm)
	if err != nil {
		return fmt.Errorf("Error creating JSON attributes: %s", err)
	}

	err = p.executeChef(ui, comm, configPath, jsonPath)

	knifeConfigPath, err2 := p.createKnifeConfig(
		ui, comm, nodeName, serverUrl, p.config.ClientKey, p.config.SslVerifyMode)
	if err2 != nil {
		return fmt.Errorf("Error creating knife config on node: %s", err2)
	}
	if !p.config.SkipCleanNode {
		if err2 := p.cleanNode(ui, comm, nodeName, knifeConfigPath); err2 != nil {
			return fmt.Errorf("Error cleaning up chef node: %s", err2)
		}
	}

	if !p.config.SkipCleanClient {
		if err2 := p.cleanClient(ui, comm, nodeName, knifeConfigPath); err2 != nil {
			return fmt.Errorf("Error cleaning up chef client: %s", err2)
		}
	}

	if err != nil {
		return fmt.Errorf("Error executing Chef: %s", err)
	}

	if err := p.removeDir(ui, comm, p.config.StagingDir); err != nil {
		return fmt.Errorf("Error removing %s: %s", p.config.StagingDir, err)
	}

	return nil
}

func (p *Provisioner) Cancel() {
	// Just hard quit. It isn't a big deal if what we're doing keeps
	// running on the other side.
	os.Exit(0)
}

func (p *Provisioner) uploadDirectory(ui packer.Ui, comm packer.Communicator, dst string, src string) error {
	if err := p.createDir(ui, comm, dst); err != nil {
		return err
	}

	// Make sure there is a trailing "/" so that the directory isn't
	// created on the other side.
	if src[len(src)-1] != '/' {
		src = src + "/"
	}

	return comm.UploadDir(dst, src, nil)
}

<<<<<<< HEAD
func (p *Provisioner) uploadFile(ui packer.Ui, comm packer.Communicator, dst string, src string) error {
	f, err := os.Open(src)
	if err != nil {
		return err
	}
	defer f.Close()

	return comm.Upload(dst, f, nil)
}

func (p *Provisioner) createConfig(ui packer.Ui, comm packer.Communicator, nodeName string, serverUrl string, clientKey string, remoteKeyPath string, validationClientName string, encryptedDataBagSecretPath string, chefEnvironment string, sslVerifyMode string) (string, error) {
=======
func (p *Provisioner) createConfig(ui packer.Ui, comm packer.Communicator, nodeName string, serverUrl string, clientKey string, encryptedDataBagSecretPath string, remoteKeyPath string, validationClientName string, chefEnvironment string, sslVerifyMode string) (string, error) {
>>>>>>> 357e494e
	ui.Message("Creating configuration file 'client.rb'")

	// Read the template
	tpl := DefaultConfigTemplate
	if p.config.ConfigTemplate != "" {
		f, err := os.Open(p.config.ConfigTemplate)
		if err != nil {
			return "", err
		}
		defer f.Close()

		tplBytes, err := ioutil.ReadAll(f)
		if err != nil {
			return "", err
		}

		tpl = string(tplBytes)
	}

	ctx := p.config.ctx
	ctx.Data = &ConfigTemplate{
<<<<<<< HEAD
		NodeName:                      nodeName,
		ServerUrl:                     serverUrl,
		ClientKey:                     clientKey,
		ValidationKeyPath:             remoteKeyPath,
		ValidationClientName:          validationClientName,
		ChefEnvironment:               chefEnvironment,
		SslVerifyMode:                 sslVerifyMode,
		EncryptedDataBagSecretPath:    encryptedDataBagSecretPath,
		HasEncryptedDataBagSecretPath: encryptedDataBagSecretPath != "",
=======
		NodeName:             nodeName,
		ServerUrl:            serverUrl,
		ClientKey:            clientKey,
		ValidationKeyPath:    remoteKeyPath,
		ValidationClientName: validationClientName,
		ChefEnvironment:      chefEnvironment,
		SslVerifyMode:        sslVerifyMode,
		EncryptedDataBagSecretPath: encryptedDataBagSecretPath,
>>>>>>> 357e494e
	}
	configString, err := interpolate.Render(tpl, &ctx)
	if err != nil {
		return "", err
	}

	remotePath := filepath.ToSlash(filepath.Join(p.config.StagingDir, "client.rb"))
	if err := comm.Upload(remotePath, bytes.NewReader([]byte(configString)), nil); err != nil {
		return "", err
	}

	return remotePath, nil
}

func (p *Provisioner) createKnifeConfig(ui packer.Ui, comm packer.Communicator, nodeName string, serverUrl string, clientKey string, sslVerifyMode string) (string, error) {
	ui.Message("Creating configuration file 'knife.rb'")

	// Read the template
	tpl := DefaultKnifeTemplate

	ctx := p.config.ctx
	ctx.Data = &ConfigTemplate{
		NodeName:      nodeName,
		ServerUrl:     serverUrl,
		ClientKey:     clientKey,
		SslVerifyMode: sslVerifyMode,
	}
	configString, err := interpolate.Render(tpl, &ctx)
	if err != nil {
		return "", err
	}

	remotePath := filepath.ToSlash(filepath.Join(p.config.StagingDir, "knife.rb"))
	if err := comm.Upload(remotePath, bytes.NewReader([]byte(configString)), nil); err != nil {
		return "", err
	}

	return remotePath, nil
}

func (p *Provisioner) createJson(ui packer.Ui, comm packer.Communicator) (string, error) {
	ui.Message("Creating JSON attribute file")

	jsonData := make(map[string]interface{})

	// Copy the configured JSON
	for k, v := range p.config.Json {
		jsonData[k] = v
	}

	// Set the run list if it was specified
	if len(p.config.RunList) > 0 {
		jsonData["run_list"] = p.config.RunList
	}

	jsonBytes, err := json.MarshalIndent(jsonData, "", "  ")
	if err != nil {
		return "", err
	}

	// Upload the bytes
	remotePath := filepath.ToSlash(filepath.Join(p.config.StagingDir, "first-boot.json"))
	if err := comm.Upload(remotePath, bytes.NewReader(jsonBytes), nil); err != nil {
		return "", err
	}

	return remotePath, nil
}

func (p *Provisioner) createDir(ui packer.Ui, comm packer.Communicator, dir string) error {
	ui.Message(fmt.Sprintf("Creating directory: %s", dir))

	cmd := &packer.RemoteCmd{Command: p.guestCommands.CreateDir(dir)}
	if err := cmd.StartWithUi(comm, ui); err != nil {
		return err
	}
	if cmd.ExitStatus != 0 {
		return fmt.Errorf("Non-zero exit status. See output above for more info.")
	}

	// Chmod the directory to 0777 just so that we can access it as our user
	cmd = &packer.RemoteCmd{Command: p.guestCommands.Chmod(dir, "0777")}
	if err := cmd.StartWithUi(comm, ui); err != nil {
		return err
	}
	if cmd.ExitStatus != 0 {
		return fmt.Errorf("Non-zero exit status. See output above for more info.")
	}

	return nil
}

func (p *Provisioner) cleanNode(ui packer.Ui, comm packer.Communicator, node string, knifeConfigPath string) error {
	ui.Say("Cleaning up chef node...")
	args := []string{"node", "delete", node}
	if err := p.knifeExec(ui, comm, node, knifeConfigPath, args); err != nil {
		return fmt.Errorf("Failed to cleanup node: %s", err)
	}

	return nil
}

func (p *Provisioner) cleanClient(ui packer.Ui, comm packer.Communicator, node string, knifeConfigPath string) error {
	ui.Say("Cleaning up chef client...")
	args := []string{"client", "delete", node}
	if err := p.knifeExec(ui, comm, node, knifeConfigPath, args); err != nil {
		return fmt.Errorf("Failed to cleanup client: %s", err)
	}

	return nil
}

func (p *Provisioner) knifeExec(ui packer.Ui, comm packer.Communicator, node string, knifeConfigPath string, args []string) error {
	flags := []string{
		"-y",
		"-c", knifeConfigPath,
	}

	cmdText := fmt.Sprintf(
		"knife %s %s", strings.Join(args, " "), strings.Join(flags, " "))
	if !p.config.PreventSudo {
		cmdText = "sudo " + cmdText
	}

	cmd := &packer.RemoteCmd{Command: cmdText}
	if err := cmd.StartWithUi(comm, ui); err != nil {
		return err
	}
	if cmd.ExitStatus != 0 {
		return fmt.Errorf(
			"Non-zero exit status. See output above for more info.\n\n"+
				"Command: %s",
			cmdText)
	}

	return nil
}

func (p *Provisioner) removeDir(ui packer.Ui, comm packer.Communicator, dir string) error {
	ui.Message(fmt.Sprintf("Removing directory: %s", dir))

	cmd := &packer.RemoteCmd{Command: p.guestCommands.RemoveDir(dir)}
	if err := cmd.StartWithUi(comm, ui); err != nil {
		return err
	}

	return nil
}

func (p *Provisioner) executeChef(ui packer.Ui, comm packer.Communicator, config string, json string) error {
	p.config.ctx.Data = &ExecuteTemplate{
		ConfigPath: config,
		JsonPath:   json,
		Sudo:       !p.config.PreventSudo,
	}
	command, err := interpolate.Render(p.config.ExecuteCommand, &p.config.ctx)
	if err != nil {
		return err
	}

	ui.Message(fmt.Sprintf("Executing Chef: %s", command))

	cmd := &packer.RemoteCmd{
		Command: command,
	}

	if err := cmd.StartWithUi(comm, ui); err != nil {
		return err
	}

	if cmd.ExitStatus != 0 {
		return fmt.Errorf("Non-zero exit status: %d", cmd.ExitStatus)
	}

	return nil
}

func (p *Provisioner) installChef(ui packer.Ui, comm packer.Communicator) error {
	ui.Message("Installing Chef...")

	p.config.ctx.Data = &InstallChefTemplate{
		Sudo: !p.config.PreventSudo,
	}
	command, err := interpolate.Render(p.config.InstallCommand, &p.config.ctx)
	if err != nil {
		return err
	}

	ui.Message(command)

	cmd := &packer.RemoteCmd{Command: command}
	if err := cmd.StartWithUi(comm, ui); err != nil {
		return err
	}

	if cmd.ExitStatus != 0 {
		return fmt.Errorf(
			"Install script exited with non-zero exit status %d", cmd.ExitStatus)
	}

	return nil
}

func (p *Provisioner) uploadFile(ui packer.Ui, comm packer.Communicator, remotePath string, localPath string) error {
	ui.Message(fmt.Sprintf("Uploading %s...", localPath))

	f, err := os.Open(localPath)
	if err != nil {
		return err
	}
	defer f.Close()

	if err := comm.Upload(remotePath, f, nil); err != nil {
		return err
	}

	return nil
}

func (p *Provisioner) deepJsonFix(key string, current interface{}) (interface{}, error) {
	if current == nil {
		return nil, nil
	}

	switch c := current.(type) {
	case []interface{}:
		val := make([]interface{}, len(c))
		for i, v := range c {
			var err error
			val[i], err = p.deepJsonFix(fmt.Sprintf("%s[%d]", key, i), v)
			if err != nil {
				return nil, err
			}
		}

		return val, nil
	case []uint8:
		return string(c), nil
	case map[interface{}]interface{}:
		val := make(map[string]interface{})
		for k, v := range c {
			ks, ok := k.(string)
			if !ok {
				return nil, fmt.Errorf("%s: key is not string", key)
			}

			var err error
			val[ks], err = p.deepJsonFix(
				fmt.Sprintf("%s.%s", key, ks), v)
			if err != nil {
				return nil, err
			}
		}

		return val, nil
	default:
		return current, nil
	}
}

func (p *Provisioner) processJsonUserVars() (map[string]interface{}, error) {
	jsonBytes, err := json.Marshal(p.config.Json)
	if err != nil {
		// This really shouldn't happen since we literally just unmarshalled
		panic(err)
	}

	// Copy the user variables so that we can restore them later, and
	// make sure we make the quotes JSON-friendly in the user variables.
	originalUserVars := make(map[string]string)
	for k, v := range p.config.ctx.UserVariables {
		originalUserVars[k] = v
	}

	// Make sure we reset them no matter what
	defer func() {
		p.config.ctx.UserVariables = originalUserVars
	}()

	// Make the current user variables JSON string safe.
	for k, v := range p.config.ctx.UserVariables {
		v = strings.Replace(v, `\`, `\\`, -1)
		v = strings.Replace(v, `"`, `\"`, -1)
		p.config.ctx.UserVariables[k] = v
	}

	// Process the bytes with the template processor
	p.config.ctx.Data = nil
	jsonBytesProcessed, err := interpolate.Render(string(jsonBytes), &p.config.ctx)
	if err != nil {
		return nil, err
	}

	var result map[string]interface{}
	if err := json.Unmarshal([]byte(jsonBytesProcessed), &result); err != nil {
		return nil, err
	}

	return result, nil
}

var DefaultConfigTemplate = `
log_level        :info
log_location     STDOUT
chef_server_url  "{{.ServerUrl}}"
client_key       "{{.ClientKey}}"
<<<<<<< HEAD
{{if .HasEncryptedDataBagSecretPath}}
=======
{{if ne .EncryptedDataBagSecretPath ""}}
>>>>>>> 357e494e
encrypted_data_bag_secret "{{.EncryptedDataBagSecretPath}}"
{{end}}
{{if ne .ValidationClientName ""}}
validation_client_name "{{.ValidationClientName}}"
{{else}}
validation_client_name "chef-validator"
{{end}}
{{if ne .ValidationKeyPath ""}}
validation_key "{{.ValidationKeyPath}}"
{{end}}
node_name "{{.NodeName}}"
{{if ne .ChefEnvironment ""}}
environment "{{.ChefEnvironment}}"
{{end}}
{{if ne .SslVerifyMode ""}}
ssl_verify_mode :{{.SslVerifyMode}}
{{end}}
`

var DefaultKnifeTemplate = `
log_level        :info
log_location     STDOUT
chef_server_url  "{{.ServerUrl}}"
client_key       "{{.ClientKey}}"
node_name "{{.NodeName}}"
{{if ne .SslVerifyMode ""}}
ssl_verify_mode :{{.SslVerifyMode}}
{{end}}
`<|MERGE_RESOLUTION|>--- conflicted
+++ resolved
@@ -42,14 +42,15 @@
 type Config struct {
 	common.PackerConfig `mapstructure:",squash"`
 
-<<<<<<< HEAD
-	ChefEnvironment            string `mapstructure:"chef_environment"`
-	EncryptedDataBagSecretPath string `mapstructure:"encrypted_data_bag_secret_path"`
-	SslVerifyMode              string `mapstructure:"ssl_verify_mode"`
-	ConfigTemplate             string `mapstructure:"config_template"`
-	ExecuteCommand             string `mapstructure:"execute_command"`
-	InstallCommand             string `mapstructure:"install_command"`
-	Json                       map[string]interface{}
+	Json map[string]interface{}
+
+	ChefEnvironment            string   `mapstructure:"chef_environment"`
+	ClientKey                  string   `mapstructure:"client_key"`
+	ConfigTemplate             string   `mapstructure:"config_template"`
+	EncryptedDataBagSecretPath string   `mapstructure:"encrypted_data_bag_secret_path"`
+	ExecuteCommand             string   `mapstructure:"execute_command"`
+	GuestOSType                string   `mapstructure:"guest_os_type"`
+	InstallCommand             string   `mapstructure:"install_command"`
 	NodeName                   string   `mapstructure:"node_name"`
 	PreventSudo                bool     `mapstructure:"prevent_sudo"`
 	RunList                    []string `mapstructure:"run_list"`
@@ -57,31 +58,10 @@
 	SkipCleanClient            bool     `mapstructure:"skip_clean_client"`
 	SkipCleanNode              bool     `mapstructure:"skip_clean_node"`
 	SkipInstall                bool     `mapstructure:"skip_install"`
+	SslVerifyMode              string   `mapstructure:"ssl_verify_mode"`
 	StagingDir                 string   `mapstructure:"staging_directory"`
-	ClientKey                  string   `mapstructure:"client_key"`
+	ValidationClientName       string   `mapstructure:"validation_client_name"`
 	ValidationKeyPath          string   `mapstructure:"validation_key_path"`
-	ValidationClientName       string   `mapstructure:"validation_client_name"`
-=======
-	ChefEnvironment      string `mapstructure:"chef_environment"`
-	SslVerifyMode        string `mapstructure:"ssl_verify_mode"`
-	ConfigTemplate       string `mapstructure:"config_template"`
-	ExecuteCommand       string `mapstructure:"execute_command"`
-	InstallCommand       string `mapstructure:"install_command"`
-	Json                 map[string]interface{}
-	NodeName             string   `mapstructure:"node_name"`
-	PreventSudo          bool     `mapstructure:"prevent_sudo"`
-	RunList              []string `mapstructure:"run_list"`
-	ServerUrl            string   `mapstructure:"server_url"`
-	SkipCleanClient      bool     `mapstructure:"skip_clean_client"`
-	SkipCleanNode        bool     `mapstructure:"skip_clean_node"`
-	SkipInstall          bool     `mapstructure:"skip_install"`
-	StagingDir           string   `mapstructure:"staging_directory"`
-	ClientKey            string   `mapstructure:"client_key"`
-	ValidationKeyPath    string   `mapstructure:"validation_key_path"`
-	ValidationClientName string   `mapstructure:"validation_client_name"`
-	GuestOSType          string   `mapstructure:"guest_os_type"`
-	EncryptedDataBagSecretPath string `mapstructure:"encrypted_data_bag_secret_path"`
->>>>>>> 357e494e
 
 	ctx interpolate.Context
 }
@@ -93,26 +73,14 @@
 }
 
 type ConfigTemplate struct {
-<<<<<<< HEAD
-	NodeName                      string
-	ServerUrl                     string
-	ClientKey                     string
-	ValidationKeyPath             string
-	ValidationClientName          string
-	EncryptedDataBagSecretPath    string
-	ChefEnvironment               string
-	SslVerifyMode                 string
-	HasEncryptedDataBagSecretPath bool
-=======
-	NodeName             string
-	ServerUrl            string
-	ClientKey            string
-	ValidationKeyPath    string
-	ValidationClientName string
-	ChefEnvironment      string
-	SslVerifyMode        string
+	ChefEnvironment            string
+	ClientKey                  string
 	EncryptedDataBagSecretPath string
->>>>>>> 357e494e
+	NodeName                   string
+	ServerUrl                  string
+	SslVerifyMode              string
+	ValidationClientName       string
+	ValidationKeyPath          string
 }
 
 type ExecuteTemplate struct {
@@ -260,9 +228,26 @@
 	encryptedDataBagSecretPath := ""
 	if p.config.EncryptedDataBagSecretPath != "" {
 		encryptedDataBagSecretPath = fmt.Sprintf("%s/encrypted_data_bag_secret", p.config.StagingDir)
-		if err := p.uploadFile(ui, comm, encryptedDataBagSecretPath, p.config.EncryptedDataBagSecretPath); err != nil {
+		if err := p.uploadFile(ui,
+			comm,
+			encryptedDataBagSecretPath,
+			p.config.EncryptedDataBagSecretPath); err != nil {
 			return fmt.Errorf("Error uploading encrypted data bag secret: %s", err)
 		}
+	}
+	configPath, err := p.createConfig(
+		ui,
+		comm,
+		nodeName,
+		serverUrl,
+		p.config.ClientKey,
+		encryptedDataBagSecretPath,
+		remoteValidationKeyPath,
+		p.config.ValidationClientName,
+		p.config.ChefEnvironment,
+		p.config.SslVerifyMode)
+	if err != nil {
+		return fmt.Errorf("Error creating Chef config file: %s", err)
 	}
 
 	if p.config.ValidationKeyPath != "" {
@@ -272,24 +257,6 @@
 		}
 	}
 
-	encryptedDataBagSecretPath := ""
-	if p.config.EncryptedDataBagSecretPath != "" {
-		encryptedDataBagSecretPath = fmt.Sprintf("%s/encrypted_data_bag_secret", p.config.StagingDir)
-		if err := p.uploadFile(ui, comm, encryptedDataBagSecretPath, p.config.EncryptedDataBagSecretPath); err != nil {
-			return fmt.Errorf("Error uploading encrypted data bag secret: %s", err)
-		}
-	}
-
-	configPath, err := p.createConfig(
-<<<<<<< HEAD
-		ui, comm, nodeName, serverUrl, p.config.ClientKey, remoteValidationKeyPath, p.config.ValidationClientName, encryptedDataBagSecretPath, p.config.ChefEnvironment, p.config.SslVerifyMode)
-=======
-		ui, comm, nodeName, serverUrl, p.config.ClientKey, encryptedDataBagSecretPath, remoteValidationKeyPath, p.config.ValidationClientName, p.config.ChefEnvironment, p.config.SslVerifyMode)
->>>>>>> 357e494e
-	if err != nil {
-		return fmt.Errorf("Error creating Chef config file: %s", err)
-	}
-
 	jsonPath, err := p.createJson(ui, comm)
 	if err != nil {
 		return fmt.Errorf("Error creating JSON attributes: %s", err)
@@ -345,21 +312,30 @@
 	return comm.UploadDir(dst, src, nil)
 }
 
-<<<<<<< HEAD
-func (p *Provisioner) uploadFile(ui packer.Ui, comm packer.Communicator, dst string, src string) error {
-	f, err := os.Open(src)
+func (p *Provisioner) uploadFile(ui packer.Ui, comm packer.Communicator, remotePath string, localPath string) error {
+	ui.Message(fmt.Sprintf("Uploading %s...", localPath))
+
+	f, err := os.Open(localPath)
 	if err != nil {
 		return err
 	}
 	defer f.Close()
 
-	return comm.Upload(dst, f, nil)
-}
-
-func (p *Provisioner) createConfig(ui packer.Ui, comm packer.Communicator, nodeName string, serverUrl string, clientKey string, remoteKeyPath string, validationClientName string, encryptedDataBagSecretPath string, chefEnvironment string, sslVerifyMode string) (string, error) {
-=======
-func (p *Provisioner) createConfig(ui packer.Ui, comm packer.Communicator, nodeName string, serverUrl string, clientKey string, encryptedDataBagSecretPath string, remoteKeyPath string, validationClientName string, chefEnvironment string, sslVerifyMode string) (string, error) {
->>>>>>> 357e494e
+	return comm.Upload(remotePath, f, nil)
+}
+
+func (p *Provisioner) createConfig(
+	ui packer.Ui,
+	comm packer.Communicator,
+	nodeName string,
+	serverUrl string,
+	clientKey string,
+	encryptedDataBagSecretPath,
+	remoteKeyPath string,
+	validationClientName string,
+	chefEnvironment string,
+	sslVerifyMode string) (string, error) {
+
 	ui.Message("Creating configuration file 'client.rb'")
 
 	// Read the template
@@ -381,26 +357,14 @@
 
 	ctx := p.config.ctx
 	ctx.Data = &ConfigTemplate{
-<<<<<<< HEAD
-		NodeName:                      nodeName,
-		ServerUrl:                     serverUrl,
-		ClientKey:                     clientKey,
-		ValidationKeyPath:             remoteKeyPath,
-		ValidationClientName:          validationClientName,
-		ChefEnvironment:               chefEnvironment,
-		SslVerifyMode:                 sslVerifyMode,
-		EncryptedDataBagSecretPath:    encryptedDataBagSecretPath,
-		HasEncryptedDataBagSecretPath: encryptedDataBagSecretPath != "",
-=======
-		NodeName:             nodeName,
-		ServerUrl:            serverUrl,
-		ClientKey:            clientKey,
-		ValidationKeyPath:    remoteKeyPath,
-		ValidationClientName: validationClientName,
-		ChefEnvironment:      chefEnvironment,
-		SslVerifyMode:        sslVerifyMode,
+		NodeName:                   nodeName,
+		ServerUrl:                  serverUrl,
+		ClientKey:                  clientKey,
+		ValidationKeyPath:          remoteKeyPath,
+		ValidationClientName:       validationClientName,
+		ChefEnvironment:            chefEnvironment,
+		SslVerifyMode:              sslVerifyMode,
 		EncryptedDataBagSecretPath: encryptedDataBagSecretPath,
->>>>>>> 357e494e
 	}
 	configString, err := interpolate.Render(tpl, &ctx)
 	if err != nil {
@@ -599,22 +563,6 @@
 	if cmd.ExitStatus != 0 {
 		return fmt.Errorf(
 			"Install script exited with non-zero exit status %d", cmd.ExitStatus)
-	}
-
-	return nil
-}
-
-func (p *Provisioner) uploadFile(ui packer.Ui, comm packer.Communicator, remotePath string, localPath string) error {
-	ui.Message(fmt.Sprintf("Uploading %s...", localPath))
-
-	f, err := os.Open(localPath)
-	if err != nil {
-		return err
-	}
-	defer f.Close()
-
-	if err := comm.Upload(remotePath, f, nil); err != nil {
-		return err
 	}
 
 	return nil
@@ -707,11 +655,7 @@
 log_location     STDOUT
 chef_server_url  "{{.ServerUrl}}"
 client_key       "{{.ClientKey}}"
-<<<<<<< HEAD
-{{if .HasEncryptedDataBagSecretPath}}
-=======
 {{if ne .EncryptedDataBagSecretPath ""}}
->>>>>>> 357e494e
 encrypted_data_bag_secret "{{.EncryptedDataBagSecretPath}}"
 {{end}}
 {{if ne .ValidationClientName ""}}
