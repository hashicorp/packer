--- conflicted
+++ resolved
@@ -212,7 +212,6 @@
 	}
 }
 
-<<<<<<< HEAD
 func TestProvisioner_createFlattenedEnvVars_unix(t *testing.T) {
 	config := testConfig()
 
@@ -301,7 +300,9 @@
 	}
 	if flattenedEnvVars != "`$env:PACKER_BUILD_NAME='vmware'; `$env:PACKER_BUILDER_TYPE='iso'; `$env:foo='bar'; `$env:baz='qux'; " {
 		t.Fatalf("unexpected flattened env vars: %s", flattenedEnvVars)
-=======
+	}
+}
+
 func TestProvisionerQuote_EnvironmentVars(t *testing.T) {
 	config := testConfig()
 
@@ -317,6 +318,5 @@
 	expectedValue = "keytwo='value\ntwo'"
 	if p.config.Vars[1] != expectedValue {
 		t.Fatalf("%s should be equal to %s", p.config.Vars[1], expectedValue)
->>>>>>> e5c0bf14
 	}
 }