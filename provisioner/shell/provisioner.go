--- conflicted
+++ resolved
@@ -116,7 +116,6 @@
 		errs = packer.MultiErrorAppend(errs,
 			errors.New("Only one of script or scripts can be specified."))
 	}
-<<<<<<< HEAD
 
 	if p.config.Script != "" {
 		p.config.Scripts = []string{p.config.Script}
@@ -172,77 +171,6 @@
 
 	// Do a check for bad environment variables, such as '=foo', 'foobar'
 	for _, kv := range p.config.Vars {
-		vs := strings.Split(kv, "=")
-		if len(vs) != 2 || vs[0] == "" {
-			errs = packer.MultiErrorAppend(errs,
-				fmt.Errorf("Environment variable not in format 'key=value': %s", kv))
-		}
-	}
-
-	if p.config.RawStartRetryTimeout != "" {
-		p.config.startRetryTimeout, err = time.ParseDuration(p.config.RawStartRetryTimeout)
-		if err != nil {
-			errs = packer.MultiErrorAppend(
-				errs, fmt.Errorf("Failed parsing start_retry_timeout: %s", err))
-		}
-	}
-
-=======
-
-	if p.config.Script != "" {
-		p.config.Scripts = []string{p.config.Script}
-	}
-
-	templates := map[string]*string{
-		"inline_shebang":      &p.config.InlineShebang,
-		"script":              &p.config.Script,
-		"start_retry_timeout": &p.config.RawStartRetryTimeout,
-		"remote_path":         &p.config.RemotePath,
-	}
-
-	for n, ptr := range templates {
-		var err error
-		*ptr, err = p.config.tpl.Process(*ptr, nil)
-		if err != nil {
-			errs = packer.MultiErrorAppend(
-				errs, fmt.Errorf("Error processing %s: %s", n, err))
-		}
-	}
-
-	sliceTemplates := map[string][]string{
-		"inline":           p.config.Inline,
-		"scripts":          p.config.Scripts,
-		"environment_vars": p.config.Vars,
-	}
-
-	for n, slice := range sliceTemplates {
-		for i, elem := range slice {
-			var err error
-			slice[i], err = p.config.tpl.Process(elem, nil)
-			if err != nil {
-				errs = packer.MultiErrorAppend(
-					errs, fmt.Errorf("Error processing %s[%d]: %s", n, i, err))
-			}
-		}
-	}
-
-	if len(p.config.Scripts) == 0 && p.config.Inline == nil {
-		errs = packer.MultiErrorAppend(errs,
-			errors.New("Either a script file or inline script must be specified."))
-	} else if len(p.config.Scripts) > 0 && p.config.Inline != nil {
-		errs = packer.MultiErrorAppend(errs,
-			errors.New("Only a script file or an inline script can be specified, not both."))
-	}
-
-	for _, path := range p.config.Scripts {
-		if _, err := os.Stat(path); err != nil {
-			errs = packer.MultiErrorAppend(errs,
-				fmt.Errorf("Bad script '%s': %s", path, err))
-		}
-	}
-
-	// Do a check for bad environment variables, such as '=foo', 'foobar'
-	for _, kv := range p.config.Vars {
 		vs := strings.SplitN(kv, "=", 2)
 		if len(vs) != 2 || vs[0] == "" {
 			errs = packer.MultiErrorAppend(errs,
@@ -258,7 +186,6 @@
 		}
 	}
 
->>>>>>> df79ff14
 	if errs != nil && len(errs.Errors) > 0 {
 		return errs
 	}
@@ -346,18 +273,6 @@
 				return fmt.Errorf("Error uploading script: %s", err)
 			}
 
-<<<<<<< HEAD
-			cmd = &packer.RemoteCmd{Command: command}
-			return cmd.StartWithUi(comm, ui)
-		})
-		if err != nil {
-			return err
-		}
-
-		// Close the original file since we copied it
-		f.Close()
-
-=======
 			cmd = &packer.RemoteCmd{
 				Command: fmt.Sprintf("chmod 0777 %s", p.config.RemotePath),
 			}
@@ -378,7 +293,6 @@
 		// Close the original file since we copied it
 		f.Close()
 
->>>>>>> df79ff14
 		if cmd.ExitStatus != 0 {
 			return fmt.Errorf("Script exited with non-zero exit status: %d", cmd.ExitStatus)
 		}
