// This package implements a provisioner for Packer that executes a
// saltstack highstate within the remote machine
package saltmasterless

import (
	"errors"
	"fmt"
	"github.com/mitchellh/packer/common"
	"github.com/mitchellh/packer/packer"
	"os"
	"path/filepath"
)

const DefaultTempConfigDir = "/tmp/salt"

type Config struct {
	common.PackerConfig `mapstructure:",squash"`

	// If true, run the salt-bootstrap script
	SkipBootstrap bool   `mapstructure:"skip_bootstrap"`
	BootstrapArgs string `mapstructure:"bootstrap_args"`

	DisableSudo bool `mapstructure:"disable_sudo"`

	// Local path to the minion config
	MinionConfig string `mapstructure:"minion_config"`

	// Local path to the salt state tree
	LocalStateTree string `mapstructure:"local_state_tree"`

	// Local path to the salt pillar roots
	LocalPillarRoots string `mapstructure:"local_pillar_roots"`

	// Where files will be copied before moving to the /srv/salt directory
	TempConfigDir string `mapstructure:"temp_config_dir"`

	tpl *packer.ConfigTemplate
}

type Provisioner struct {
	config Config
}

func (p *Provisioner) Prepare(raws ...interface{}) error {
	md, err := common.DecodeConfig(&p.config, raws...)
	if err != nil {
		return err
	}

	p.config.tpl, err = packer.NewConfigTemplate()
	if err != nil {
		return err
	}
	p.config.tpl.UserVars = p.config.PackerUserVars

	if p.config.TempConfigDir == "" {
		p.config.TempConfigDir = DefaultTempConfigDir
	}

	// Accumulate any errors
	errs := common.CheckUnusedConfig(md)

	templates := map[string]*string{
		"bootstrap_args":     &p.config.BootstrapArgs,
		"minion_config":      &p.config.MinionConfig,
		"local_state_tree":   &p.config.LocalStateTree,
		"local_pillar_roots": &p.config.LocalPillarRoots,
		"temp_config_dir":    &p.config.TempConfigDir,
	}

	for n, ptr := range templates {
		var err error
		*ptr, err = p.config.tpl.Process(*ptr, nil)
		if err != nil {
			errs = packer.MultiErrorAppend(
				errs, fmt.Errorf("Error processing %s: %s", n, err))
		}
	}

	// require a salt state tree
	if p.config.LocalStateTree == "" {
		errs = packer.MultiErrorAppend(errs,
			errors.New("local_state_tree must be supplied"))
	} else {
		if _, err := os.Stat(p.config.LocalStateTree); err != nil {
			errs = packer.MultiErrorAppend(errs,
				errors.New("local_state_tree must exist and be accessible"))
		}
	}

	if p.config.LocalPillarRoots != "" {
		if _, err := os.Stat(p.config.LocalPillarRoots); err != nil {
			errs = packer.MultiErrorAppend(errs,
				errors.New("local_pillar_roots must exist and be accessible"))
		}
	}

	if p.config.MinionConfig != "" {
		if _, err := os.Stat(p.config.MinionConfig); err != nil {
			errs = packer.MultiErrorAppend(errs,
				errors.New("minion_config must exist and be accessible"))
		}
	}

	if errs != nil && len(errs.Errors) > 0 {
		return errs
	}

	return nil
}

func (p *Provisioner) Provision(ui packer.Ui, comm packer.Communicator) error {
	var err error
	var src, dst string

	ui.Say("Provisioning with Salt...")
	if !p.config.SkipBootstrap {
		cmd := &packer.RemoteCmd{
<<<<<<< HEAD
			Command: fmt.Sprintf("wget -O - https://bootstrap.saltstack.org | %s %s", p.sudo("sh -s"), p.config.BootstrapArgs),
=======
			Command: fmt.Sprintf("curl -L https://bootstrap.saltstack.com -o /tmp/install_salt.sh"),
>>>>>>> ac4b90af
		}
		ui.Message(fmt.Sprintf("Downloading saltstack bootstrap to /tmp/install_salt.sh"))
		if err = cmd.StartWithUi(comm, ui); err != nil {
			return fmt.Errorf("Unable to download Salt: %s", err)
		}
		cmd = &packer.RemoteCmd{
			Command: fmt.Sprintf("sudo sh /tmp/install_salt.sh %s", p.config.BootstrapArgs),
		}
		ui.Message(fmt.Sprintf("Installing Salt with command %s", cmd.Command))
		if err = cmd.StartWithUi(comm, ui); err != nil {
			return fmt.Errorf("Unable to install Salt: %s", err)
		}
	}

	ui.Message(fmt.Sprintf("Creating remote directory: %s", p.config.TempConfigDir))
	if err := p.createDir(ui, comm, p.config.TempConfigDir); err != nil {
		return fmt.Errorf("Error creating remote salt state directory: %s", err)
	}

	if p.config.MinionConfig != "" {
		ui.Message(fmt.Sprintf("Uploading minion config: %s", p.config.MinionConfig))
		src = p.config.MinionConfig
		dst = filepath.ToSlash(filepath.Join(p.config.TempConfigDir, "minion"))
		if err = p.uploadFile(ui, comm, dst, src); err != nil {
			return fmt.Errorf("Error uploading local minion config file to remote: %s", err)
		}

		// move minion config into /etc/salt
		src = filepath.ToSlash(filepath.Join(p.config.TempConfigDir, "minion"))
		dst = "/etc/salt/minion"
		if err = p.moveFile(ui, comm, dst, src); err != nil {
			return fmt.Errorf("Unable to move %s/minion to /etc/salt/minion: %s", p.config.TempConfigDir, err)
		}
	}

	ui.Message(fmt.Sprintf("Uploading local state tree: %s", p.config.LocalStateTree))
	src = p.config.LocalStateTree
	dst = filepath.ToSlash(filepath.Join(p.config.TempConfigDir, "states"))
	if err = p.uploadDir(ui, comm, dst, src, []string{".git"}); err != nil {
		return fmt.Errorf("Error uploading local state tree to remote: %s", err)
	}

	// move state tree into /srv/salt
	src = filepath.ToSlash(filepath.Join(p.config.TempConfigDir, "states"))
	dst = "/srv/salt"
	if err = p.moveFile(ui, comm, dst, src); err != nil {
		return fmt.Errorf("Unable to move %s/states to /srv/salt: %s", p.config.TempConfigDir, err)
	}

	if p.config.LocalPillarRoots != "" {
		ui.Message(fmt.Sprintf("Uploading local pillar roots: %s", p.config.LocalPillarRoots))
		src = p.config.LocalPillarRoots
		dst = filepath.ToSlash(filepath.Join(p.config.TempConfigDir, "pillar"))
		if err = p.uploadDir(ui, comm, dst, src, []string{".git"}); err != nil {
			return fmt.Errorf("Error uploading local pillar roots to remote: %s", err)
		}

		// move pillar tree into /srv/pillar
		src = filepath.ToSlash(filepath.Join(p.config.TempConfigDir, "pillar"))
		dst = "/srv/pillar"
		if err = p.moveFile(ui, comm, dst, src); err != nil {
			return fmt.Errorf("Unable to move %s/pillar to /srv/pillar: %s", p.config.TempConfigDir, err)
		}
	}

	ui.Message("Running highstate")
<<<<<<< HEAD
	cmd := &packer.RemoteCmd{Command: p.sudo("salt-call --local state.highstate -l info")}
=======
	cmd := &packer.RemoteCmd{Command: "sudo salt-call --local state.highstate -l info --retcode-passthrough"}
>>>>>>> ac4b90af
	if err = cmd.StartWithUi(comm, ui); err != nil || cmd.ExitStatus != 0 {
		if err == nil {
			err = fmt.Errorf("Bad exit status: %d", cmd.ExitStatus)
		}

		return fmt.Errorf("Error executing highstate: %s", err)
	}

	return nil
}

func (p *Provisioner) Cancel() {
	// Just hard quit. It isn't a big deal if what we're doing keeps
	// running on the other side.
	os.Exit(0)
}

// Prepends sudo to supplied command if config says to
func (p *Provisioner) sudo(cmd string) string {
	if p.config.DisableSudo {
		return cmd
	}

	return "sudo " + cmd
}

func (p *Provisioner) uploadFile(ui packer.Ui, comm packer.Communicator, dst, src string) error {
	f, err := os.Open(src)
	if err != nil {
		return fmt.Errorf("Error opening: %s", err)
	}
	defer f.Close()

	if err = comm.Upload(dst, f, nil); err != nil {
		return fmt.Errorf("Error uploading %s: %s", src, err)
	}
	return nil
}

func (p *Provisioner) moveFile(ui packer.Ui, comm packer.Communicator, dst, src string) error {
	ui.Message(fmt.Sprintf("Moving %s to %s", src, dst))
	cmd := &packer.RemoteCmd{Command: fmt.Sprintf(p.sudo("mv %s %s"), src, dst)}
	if err := cmd.StartWithUi(comm, ui); err != nil || cmd.ExitStatus != 0 {
		if err == nil {
			err = fmt.Errorf("Bad exit status: %d", cmd.ExitStatus)
		}

		return fmt.Errorf("Unable to move %s/minion to /etc/salt/minion: %s", p.config.TempConfigDir, err)
	}
	return nil
}

func (p *Provisioner) createDir(ui packer.Ui, comm packer.Communicator, dir string) error {
	ui.Message(fmt.Sprintf("Creating directory: %s", dir))
	cmd := &packer.RemoteCmd{
		Command: fmt.Sprintf("mkdir -p '%s'", dir),
	}
	if err := cmd.StartWithUi(comm, ui); err != nil {
		return err
	}
	if cmd.ExitStatus != 0 {
		return fmt.Errorf("Non-zero exit status.")
	}
	return nil
}

func (p *Provisioner) uploadDir(ui packer.Ui, comm packer.Communicator, dst, src string, ignore []string) error {
	if err := p.createDir(ui, comm, dst); err != nil {
		return err
	}

	// Make sure there is a trailing "/" so that the directory isn't
	// created on the other side.
	if src[len(src)-1] != '/' {
		src = src + "/"
	}
	return comm.UploadDir(dst, src, ignore)
}<|MERGE_RESOLUTION|>--- conflicted
+++ resolved
@@ -116,18 +116,14 @@
 	ui.Say("Provisioning with Salt...")
 	if !p.config.SkipBootstrap {
 		cmd := &packer.RemoteCmd{
-<<<<<<< HEAD
-			Command: fmt.Sprintf("wget -O - https://bootstrap.saltstack.org | %s %s", p.sudo("sh -s"), p.config.BootstrapArgs),
-=======
 			Command: fmt.Sprintf("curl -L https://bootstrap.saltstack.com -o /tmp/install_salt.sh"),
->>>>>>> ac4b90af
 		}
 		ui.Message(fmt.Sprintf("Downloading saltstack bootstrap to /tmp/install_salt.sh"))
 		if err = cmd.StartWithUi(comm, ui); err != nil {
 			return fmt.Errorf("Unable to download Salt: %s", err)
 		}
 		cmd = &packer.RemoteCmd{
-			Command: fmt.Sprintf("sudo sh /tmp/install_salt.sh %s", p.config.BootstrapArgs),
+			Command: fmt.Sprintf("%s /tmp/install_salt.sh %s", p.sudo("sh"), p.config.BootstrapArgs),
 		}
 		ui.Message(fmt.Sprintf("Installing Salt with command %s", cmd.Command))
 		if err = cmd.StartWithUi(comm, ui); err != nil {
@@ -187,11 +183,7 @@
 	}
 
 	ui.Message("Running highstate")
-<<<<<<< HEAD
-	cmd := &packer.RemoteCmd{Command: p.sudo("salt-call --local state.highstate -l info")}
-=======
-	cmd := &packer.RemoteCmd{Command: "sudo salt-call --local state.highstate -l info --retcode-passthrough"}
->>>>>>> ac4b90af
+	cmd := &packer.RemoteCmd{Command: p.sudo("salt-call --local state.highstate -l info --retcode-passthrough")}
 	if err = cmd.StartWithUi(comm, ui); err != nil || cmd.ExitStatus != 0 {
 		if err == nil {
 			err = fmt.Errorf("Bad exit status: %d", cmd.ExitStatus)
