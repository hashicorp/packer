--- conflicted
+++ resolved
@@ -5,26 +5,17 @@
 	"io/ioutil"
 	"testing"
 
-<<<<<<< HEAD
-	packersdk "github.com/hashicorp/packer/packer-plugin-sdk/packer"
+	packersdk "github.com/hashicorp/packer-plugin-sdk/packer"
 	"github.com/hashicorp/packer/packer/plugin"
-=======
-	packersdk "github.com/hashicorp/packer-plugin-sdk/packer"
->>>>>>> 67802522
 )
 
 func TestCoreConfig(t *testing.T) *CoreConfig {
 	// Create some test components
 	components := ComponentFinder{
-<<<<<<< HEAD
 		PluginConfig: &plugin.Config{
-			Builders: packersdk.MapOfBuilder{
+			Builders: MapOfBuilder{
 				"test": func() (packersdk.Builder, error) { return &packersdk.MockBuilder{}, nil },
 			},
-=======
-		BuilderStore: MapOfBuilder{
-			"test": func() (packersdk.Builder, error) { return &packersdk.MockBuilder{}, nil },
->>>>>>> 67802522
 		},
 	}
 
@@ -57,11 +48,7 @@
 func TestBuilder(t *testing.T, c *CoreConfig, n string) *packersdk.MockBuilder {
 	var b packersdk.MockBuilder
 
-<<<<<<< HEAD
-	c.Components.PluginConfig.Builders = packersdk.MapOfBuilder{
-=======
-	c.Components.BuilderStore = MapOfBuilder{
->>>>>>> 67802522
+	c.Components.PluginConfig.Builders = MapOfBuilder{
 		n: func() (packersdk.Builder, error) { return &b, nil },
 	}
 
@@ -73,11 +60,7 @@
 func TestProvisioner(t *testing.T, c *CoreConfig, n string) *packersdk.MockProvisioner {
 	var b packersdk.MockProvisioner
 
-<<<<<<< HEAD
-	c.Components.PluginConfig.Provisioners = packersdk.MapOfProvisioner{
-=======
-	c.Components.ProvisionerStore = MapOfProvisioner{
->>>>>>> 67802522
+	c.Components.PluginConfig.Provisioners = MapOfProvisioner{
 		n: func() (packersdk.Provisioner, error) { return &b, nil },
 	}
 
@@ -89,11 +72,7 @@
 func TestPostProcessor(t *testing.T, c *CoreConfig, n string) *MockPostProcessor {
 	var b MockPostProcessor
 
-<<<<<<< HEAD
-	c.Components.PluginConfig.PostProcessors = packersdk.MapOfPostProcessor{
-=======
-	c.Components.PostProcessorStore = MapOfPostProcessor{
->>>>>>> 67802522
+	c.Components.PluginConfig.PostProcessors = MapOfPostProcessor{
 		n: func() (packersdk.PostProcessor, error) { return &b, nil },
 	}
 
