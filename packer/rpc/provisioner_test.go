--- conflicted
+++ resolved
@@ -23,12 +23,8 @@
 	if !p.PrepCalled {
 		t.Fatal("should be called")
 	}
-<<<<<<< HEAD
-	if !reflect.DeepEqual(p.PrepConfigs, []interface{}{42}) {
-=======
 	expected := []interface{}{int64(42)}
 	if !reflect.DeepEqual(p.PrepConfigs, expected) {
->>>>>>> df79ff14
 		t.Fatalf("bad: %#v", p.PrepConfigs)
 	}
 
