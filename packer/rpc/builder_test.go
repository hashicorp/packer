package rpc

import (
	"github.com/mitchellh/packer/packer"
	"reflect"
	"testing"
)

var testBuilderArtifact = &packer.MockArtifact{}

func TestBuilderPrepare(t *testing.T) {
	b := new(packer.MockBuilder)
	client, server := testClientServer(t)
	defer client.Close()
	defer server.Close()
	server.RegisterBuilder(b)
	bClient := client.Builder()

	// Test Prepare
	config := 42
	warnings, err := bClient.Prepare(config)
	if err != nil {
		t.Fatalf("bad: %s", err)
	}
	if len(warnings) > 0 {
		t.Fatalf("bad: %#v", warnings)
	}

	if !b.PrepareCalled {
		t.Fatal("should be called")
	}

<<<<<<< HEAD
	if !reflect.DeepEqual(b.PrepareConfig, []interface{}{42}) {
		t.Fatalf("bad: %#v", b.PrepareConfig)
=======
	expected := []interface{}{int64(42)}
	if !reflect.DeepEqual(b.PrepareConfig, expected) {
		t.Fatalf("bad: %#v != %#v", b.PrepareConfig, expected)
>>>>>>> df79ff14
	}
}

func TestBuilderPrepare_Warnings(t *testing.T) {
	b := new(packer.MockBuilder)
	client, server := testClientServer(t)
	defer client.Close()
	defer server.Close()
	server.RegisterBuilder(b)
	bClient := client.Builder()

	expected := []string{"foo"}
	b.PrepareWarnings = expected

	// Test Prepare
	warnings, err := bClient.Prepare(nil)
	if err != nil {
		t.Fatalf("bad: %s", err)
	}
	if !reflect.DeepEqual(warnings, expected) {
		t.Fatalf("bad: %#v", warnings)
	}
}

func TestBuilderRun(t *testing.T) {
	b := new(packer.MockBuilder)
	client, server := testClientServer(t)
	defer client.Close()
	defer server.Close()
	server.RegisterBuilder(b)
	bClient := client.Builder()

	// Test Run
	cache := new(testCache)
	hook := &packer.MockHook{}
	ui := &testUi{}
	artifact, err := bClient.Run(ui, hook, cache)
	if err != nil {
		t.Fatalf("err: %s", err)
	}

	if !b.RunCalled {
		t.Fatal("run should be called")
	}

	if artifact.Id() != testBuilderArtifact.Id() {
		t.Fatalf("bad: %s", artifact.Id())
	}
}

func TestBuilderRun_nilResult(t *testing.T) {
	b := new(packer.MockBuilder)
	b.RunNilResult = true

	client, server := testClientServer(t)
	defer client.Close()
	defer server.Close()
	server.RegisterBuilder(b)
	bClient := client.Builder()

	cache := new(testCache)
	hook := &packer.MockHook{}
	ui := &testUi{}
	artifact, err := bClient.Run(ui, hook, cache)
	if artifact != nil {
		t.Fatalf("bad: %#v", artifact)
	}
	if err != nil {
		t.Fatalf("bad: %#v", err)
	}
}

func TestBuilderRun_ErrResult(t *testing.T) {
	b := new(packer.MockBuilder)
	client, server := testClientServer(t)
	defer client.Close()
	defer server.Close()
	server.RegisterBuilder(b)
	bClient := client.Builder()

	b.RunErrResult = true

	cache := new(testCache)
	hook := &packer.MockHook{}
	ui := &testUi{}
	artifact, err := bClient.Run(ui, hook, cache)
	if artifact != nil {
		t.Fatalf("bad: %#v", artifact)
	}
	if err == nil {
		t.Fatal("should have error")
	}
}

func TestBuilderCancel(t *testing.T) {
	b := new(packer.MockBuilder)
	client, server := testClientServer(t)
	defer client.Close()
	defer server.Close()
	server.RegisterBuilder(b)
	bClient := client.Builder()

	bClient.Cancel()
	if !b.CancelCalled {
		t.Fatal("cancel should be called")
	}
}

func TestBuilder_ImplementsBuilder(t *testing.T) {
	var _ packer.Builder = new(builder)
}<|MERGE_RESOLUTION|>--- conflicted
+++ resolved
@@ -30,14 +30,9 @@
 		t.Fatal("should be called")
 	}
 
-<<<<<<< HEAD
-	if !reflect.DeepEqual(b.PrepareConfig, []interface{}{42}) {
-		t.Fatalf("bad: %#v", b.PrepareConfig)
-=======
 	expected := []interface{}{int64(42)}
 	if !reflect.DeepEqual(b.PrepareConfig, expected) {
 		t.Fatalf("bad: %#v != %#v", b.PrepareConfig, expected)
->>>>>>> df79ff14
 	}
 }
 
