--- conflicted
+++ resolved
@@ -3,10 +3,7 @@
 import (
 	"fmt"
 	"github.com/mitchellh/packer/packer"
-<<<<<<< HEAD
-=======
 	"github.com/ugorji/go/codec"
->>>>>>> df79ff14
 	"io"
 	"log"
 	"net/rpc"
@@ -149,13 +146,9 @@
 		return
 	}
 
-<<<<<<< HEAD
-	s.server.ServeConn(stream)
-=======
 	var h codec.MsgpackHandle
 	rpcCodec := codec.GoRpc.ServerCodec(stream, &h)
 	s.server.ServeCodec(rpcCodec)
->>>>>>> df79ff14
 }
 
 // registerComponent registers a single Packer RPC component onto
