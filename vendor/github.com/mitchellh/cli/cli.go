package cli

import (
	"fmt"
	"io"
	"os"
	"regexp"
	"sort"
	"strings"
	"sync"
	"text/template"

	"github.com/armon/go-radix"
	"github.com/posener/complete"
)

// CLI contains the state necessary to run subcommands and parse the
// command line arguments.
//
// CLI also supports nested subcommands, such as "cli foo bar". To use
// nested subcommands, the key in the Commands mapping below contains the
// full subcommand. In this example, it would be "foo bar".
//
// If you use a CLI with nested subcommands, some semantics change due to
// ambiguities:
//
//   * We use longest prefix matching to find a matching subcommand. This
//     means if you register "foo bar" and the user executes "cli foo qux",
//     the "foo" command will be executed with the arg "qux". It is up to
//     you to handle these args. One option is to just return the special
//     help return code `RunResultHelp` to display help and exit.
//
//   * The help flag "-h" or "-help" will look at all args to determine
//     the help function. For example: "otto apps list -h" will show the
//     help for "apps list" but "otto apps -h" will show it for "apps".
//     In the normal CLI, only the first subcommand is used.
//
//   * The help flag will list any subcommands that a command takes
//     as well as the command's help itself. If there are no subcommands,
//     it will note this. If the CLI itself has no subcommands, this entire
//     section is omitted.
//
//   * Any parent commands that don't exist are automatically created as
//     no-op commands that just show help for other subcommands. For example,
//     if you only register "foo bar", then "foo" is automatically created.
//
type CLI struct {
	// Args is the list of command-line arguments received excluding
	// the name of the app. For example, if the command "./cli foo bar"
	// was invoked, then Args should be []string{"foo", "bar"}.
	Args []string

	// Commands is a mapping of subcommand names to a factory function
	// for creating that Command implementation. If there is a command
	// with a blank string "", then it will be used as the default command
	// if no subcommand is specified.
	//
	// If the key has a space in it, this will create a nested subcommand.
	// For example, if the key is "foo bar", then to access it our CLI
	// must be accessed with "./cli foo bar". See the docs for CLI for
	// notes on how this changes some other behavior of the CLI as well.
	//
	// The factory should be as cheap as possible, ideally only allocating
	// a struct. The factory may be called multiple times in the course
	// of a command execution and certain events such as help require the
	// instantiation of all commands. Expensive initialization should be
	// deferred to function calls within the interface implementation.
	Commands map[string]CommandFactory

	// HiddenCommands is a list of commands that are "hidden". Hidden
	// commands are not given to the help function callback and do not
	// show up in autocomplete. The values in the slice should be equivalent
	// to the keys in the command map.
	HiddenCommands []string

	// Name defines the name of the CLI.
	Name string

	// Version of the CLI.
	Version string

	// Autocomplete enables or disables subcommand auto-completion support.
	// This is enabled by default when NewCLI is called. Otherwise, this
	// must enabled explicitly.
	//
	// Autocomplete requires the "Name" option to be set on CLI. This name
	// should be set exactly to the binary name that is autocompleted.
	//
	// Autocompletion is supported via the github.com/posener/complete
	// library. This library supports both bash and zsh. To add support
	// for other shells, please see that library.
	//
	// AutocompleteInstall and AutocompleteUninstall are the global flag
	// names for installing and uninstalling the autocompletion handlers
	// for the user's shell. The flag should omit the hyphen(s) in front of
	// the value. Both single and double hyphens will automatically be supported
	// for the flag name. These default to `autocomplete-install` and
	// `autocomplete-uninstall` respectively.
	//
	// AutocompleteNoDefaultFlags is a boolean which controls if the default auto-
	// complete flags like -help and -version are added to the output.
	//
	// AutocompleteGlobalFlags are a mapping of global flags for
	// autocompletion. The help and version flags are automatically added.
	Autocomplete               bool
	AutocompleteInstall        string
	AutocompleteUninstall      string
	AutocompleteNoDefaultFlags bool
	AutocompleteGlobalFlags    complete.Flags
	autocompleteInstaller      autocompleteInstaller // For tests

	// HelpFunc and HelpWriter are used to output help information, if
	// requested.
	//
	// HelpFunc is the function called to generate the generic help
	// text that is shown if help must be shown for the CLI that doesn't
	// pertain to a specific command.
	//
	// HelpWriter is the Writer where the help text is outputted to. If
	// not specified, it will default to Stderr.
	HelpFunc   HelpFunc
	HelpWriter io.Writer

	//---------------------------------------------------------------
	// Internal fields set automatically

	once           sync.Once
	autocomplete   *complete.Complete
	commandTree    *radix.Tree
	commandNested  bool
	commandHidden  map[string]struct{}
	subcommand     string
	subcommandArgs []string
	topFlags       []string

	// These are true when special global flags are set. We can/should
	// probably use a bitset for this one day.
	isHelp                  bool
	isVersion               bool
	isAutocompleteInstall   bool
	isAutocompleteUninstall bool
}

// NewClI returns a new CLI instance with sensible defaults.
func NewCLI(app, version string) *CLI {
	return &CLI{
		Name:         app,
		Version:      version,
		HelpFunc:     BasicHelpFunc(app),
		Autocomplete: true,
	}

}

// IsHelp returns whether or not the help flag is present within the
// arguments.
func (c *CLI) IsHelp() bool {
	c.once.Do(c.init)
	return c.isHelp
}

// IsVersion returns whether or not the version flag is present within the
// arguments.
func (c *CLI) IsVersion() bool {
	c.once.Do(c.init)
	return c.isVersion
}

// Run runs the actual CLI based on the arguments given.
func (c *CLI) Run() (int, error) {
	c.once.Do(c.init)

	// If this is a autocompletion request, satisfy it. This must be called
	// first before anything else since its possible to be autocompleting
	// -help or -version or other flags and we want to show completions
	// and not actually write the help or version.
	if c.Autocomplete && c.autocomplete.Complete() {
		return 0, nil
	}

	// Just show the version and exit if instructed.
	if c.IsVersion() && c.Version != "" {
		c.HelpWriter.Write([]byte(c.Version + "\n"))
		return 0, nil
	}

	// Just print the help when only '-h' or '--help' is passed.
	if c.IsHelp() && c.Subcommand() == "" {
		c.HelpWriter.Write([]byte(c.HelpFunc(c.helpCommands(c.Subcommand())) + "\n"))
		return 0, nil
	}

	// If we're attempting to install or uninstall autocomplete then handle
	if c.Autocomplete {
		// Autocomplete requires the "Name" to be set so that we know what
		// command to setup the autocomplete on.
		if c.Name == "" {
			return 1, fmt.Errorf(
				"internal error: CLI.Name must be specified for autocomplete to work")
		}

		// If both install and uninstall flags are specified, then error
		if c.isAutocompleteInstall && c.isAutocompleteUninstall {
			return 1, fmt.Errorf(
				"Either the autocomplete install or uninstall flag may " +
					"be specified, but not both.")
		}

		// If the install flag is specified, perform the install or uninstall
		if c.isAutocompleteInstall {
			if err := c.autocompleteInstaller.Install(c.Name); err != nil {
				return 1, err
			}

			return 0, nil
		}

		if c.isAutocompleteUninstall {
			if err := c.autocompleteInstaller.Uninstall(c.Name); err != nil {
				return 1, err
			}

			return 0, nil
		}
	}

	// Attempt to get the factory function for creating the command
	// implementation. If the command is invalid or blank, it is an error.
	raw, ok := c.commandTree.Get(c.Subcommand())
	if !ok {
		c.HelpWriter.Write([]byte(c.HelpFunc(c.helpCommands(c.subcommandParent())) + "\n"))
<<<<<<< HEAD
		return 2, nil
=======
		return 127, nil
>>>>>>> df5c6709
	}

	command, err := raw.(CommandFactory)()
	if err != nil {
		return 1, err
	}

	// If we've been instructed to just print the help, then print it
	if c.IsHelp() {
		c.commandHelp(command)
		return 0, nil
	}

	// If there is an invalid flag, then error
	if len(c.topFlags) > 0 {
		c.HelpWriter.Write([]byte(
			"Invalid flags before the subcommand. If these flags are for\n" +
				"the subcommand, please put them after the subcommand.\n\n"))
		c.commandHelp(command)
		return 2, nil
	}

	code := command.Run(c.SubcommandArgs())
	if code == RunResultHelp {
		// Requesting help
		c.commandHelp(command)
		return 0, nil
	}

	return code, nil
}

// Subcommand returns the subcommand that the CLI would execute. For
// example, a CLI from "--version version --help" would return a Subcommand
// of "version"
func (c *CLI) Subcommand() string {
	c.once.Do(c.init)
	return c.subcommand
}

// SubcommandArgs returns the arguments that will be passed to the
// subcommand.
func (c *CLI) SubcommandArgs() []string {
	c.once.Do(c.init)
	return c.subcommandArgs
}

// subcommandParent returns the parent of this subcommand, if there is one.
// If there isn't on, "" is returned.
func (c *CLI) subcommandParent() string {
	// Get the subcommand, if it is "" alread just return
	sub := c.Subcommand()
	if sub == "" {
		return sub
	}

	// Clear any trailing spaces and find the last space
	sub = strings.TrimRight(sub, " ")
	idx := strings.LastIndex(sub, " ")

	if idx == -1 {
		// No space means our parent is root
		return ""
	}

	return sub[:idx]
}

func (c *CLI) init() {
	if c.HelpFunc == nil {
		c.HelpFunc = BasicHelpFunc("app")

		if c.Name != "" {
			c.HelpFunc = BasicHelpFunc(c.Name)
		}
	}

	if c.HelpWriter == nil {
		c.HelpWriter = os.Stderr
	}

	// Build our hidden commands
	if len(c.HiddenCommands) > 0 {
		c.commandHidden = make(map[string]struct{})
		for _, h := range c.HiddenCommands {
			c.commandHidden[h] = struct{}{}
		}
	}

	// Build our command tree
	c.commandTree = radix.New()
	c.commandNested = false
	for k, v := range c.Commands {
		k = strings.TrimSpace(k)
		c.commandTree.Insert(k, v)
		if strings.ContainsRune(k, ' ') {
			c.commandNested = true
		}
	}

	// Go through the key and fill in any missing parent commands
	if c.commandNested {
		var walkFn radix.WalkFn
		toInsert := make(map[string]struct{})
		walkFn = func(k string, raw interface{}) bool {
			idx := strings.LastIndex(k, " ")
			if idx == -1 {
				// If there is no space, just ignore top level commands
				return false
			}

			// Trim up to that space so we can get the expected parent
			k = k[:idx]
			if _, ok := c.commandTree.Get(k); ok {
				// Yay we have the parent!
				return false
			}

			// We're missing the parent, so let's insert this
			toInsert[k] = struct{}{}

			// Call the walk function recursively so we check this one too
			return walkFn(k, nil)
		}

		// Walk!
		c.commandTree.Walk(walkFn)

		// Insert any that we're missing
		for k := range toInsert {
			var f CommandFactory = func() (Command, error) {
				return &MockCommand{
					HelpText:  "This command is accessed by using one of the subcommands below.",
					RunResult: RunResultHelp,
				}, nil
			}

			c.commandTree.Insert(k, f)
		}
	}

	// Setup autocomplete if we have it enabled. We have to do this after
	// the command tree is setup so we can use the radix tree to easily find
	// all subcommands.
	if c.Autocomplete {
		c.initAutocomplete()
	}

	// Process the args
	c.processArgs()
}

func (c *CLI) initAutocomplete() {
	if c.AutocompleteInstall == "" {
		c.AutocompleteInstall = defaultAutocompleteInstall
	}

	if c.AutocompleteUninstall == "" {
		c.AutocompleteUninstall = defaultAutocompleteUninstall
	}

	if c.autocompleteInstaller == nil {
		c.autocompleteInstaller = &realAutocompleteInstaller{}
	}

	// Build the root command
	cmd := c.initAutocompleteSub("")

	// For the root, we add the global flags to the "Flags". This way
	// they don't show up on every command.
	if !c.AutocompleteNoDefaultFlags {
		cmd.Flags = map[string]complete.Predictor{
			"-" + c.AutocompleteInstall:   complete.PredictNothing,
			"-" + c.AutocompleteUninstall: complete.PredictNothing,
			"-help":    complete.PredictNothing,
			"-version": complete.PredictNothing,
		}
	}
	cmd.GlobalFlags = c.AutocompleteGlobalFlags

	c.autocomplete = complete.New(c.Name, cmd)
}

// initAutocompleteSub creates the complete.Command for a subcommand with
// the given prefix. This will continue recursively for all subcommands.
// The prefix "" (empty string) can be used for the root command.
func (c *CLI) initAutocompleteSub(prefix string) complete.Command {
	var cmd complete.Command
	walkFn := func(k string, raw interface{}) bool {
		// Keep track of the full key so that we can nest further if necessary
		fullKey := k

		if len(prefix) > 0 {
			// If we have a prefix, trim the prefix + 1 (for the space)
			// Example: turns "sub one" to "one" with prefix "sub"
			k = k[len(prefix)+1:]
		}

		if idx := strings.Index(k, " "); idx >= 0 {
			// If there is a space, we trim up to the space. This turns
			// "sub sub2 sub3" into "sub". The prefix trim above will
			// trim our current depth properly.
			k = k[:idx]
		}

		if _, ok := cmd.Sub[k]; ok {
			// If we already tracked this subcommand then ignore
			return false
		}

		// If the command is hidden, don't record it at all
		if _, ok := c.commandHidden[fullKey]; ok {
			return false
		}

		if cmd.Sub == nil {
			cmd.Sub = complete.Commands(make(map[string]complete.Command))
		}
		subCmd := c.initAutocompleteSub(fullKey)

		// Instantiate the command so that we can check if the command is
		// a CommandAutocomplete implementation. If there is an error
		// creating the command, we just ignore it since that will be caught
		// later.
		impl, err := raw.(CommandFactory)()
		if err != nil {
			impl = nil
		}

		// Check if it implements ComandAutocomplete. If so, setup the autocomplete
		if c, ok := impl.(CommandAutocomplete); ok {
			subCmd.Args = c.AutocompleteArgs()
			subCmd.Flags = c.AutocompleteFlags()
		}

		cmd.Sub[k] = subCmd
		return false
	}

	walkPrefix := prefix
	if walkPrefix != "" {
		walkPrefix += " "
	}

	c.commandTree.WalkPrefix(walkPrefix, walkFn)
	return cmd
}

func (c *CLI) commandHelp(command Command) {
	// Get the template to use
	tpl := strings.TrimSpace(defaultHelpTemplate)
	if t, ok := command.(CommandHelpTemplate); ok {
		tpl = t.HelpTemplate()
	}
	if !strings.HasSuffix(tpl, "\n") {
		tpl += "\n"
	}

	// Parse it
	t, err := template.New("root").Parse(tpl)
	if err != nil {
		t = template.Must(template.New("root").Parse(fmt.Sprintf(
			"Internal error! Failed to parse command help template: %s\n", err)))
	}

	// Template data
	data := map[string]interface{}{
		"Name": c.Name,
		"Help": command.Help(),
	}

	// Build subcommand list if we have it
	var subcommandsTpl []map[string]interface{}
	if c.commandNested {
		// Get the matching keys
		subcommands := c.helpCommands(c.Subcommand())
		keys := make([]string, 0, len(subcommands))
		for k := range subcommands {
			keys = append(keys, k)
		}

		// Sort the keys
		sort.Strings(keys)

		// Figure out the padding length
		var longest int
		for _, k := range keys {
			if v := len(k); v > longest {
				longest = v
			}
		}

		// Go through and create their structures
		subcommandsTpl = make([]map[string]interface{}, 0, len(subcommands))
		for _, k := range keys {
			// Get the command
			raw, ok := subcommands[k]
			if !ok {
				c.HelpWriter.Write([]byte(fmt.Sprintf(
					"Error getting subcommand %q", k)))
			}
			sub, err := raw()
			if err != nil {
				c.HelpWriter.Write([]byte(fmt.Sprintf(
					"Error instantiating %q: %s", k, err)))
			}

			// Find the last space and make sure we only include that last part
			name := k
			if idx := strings.LastIndex(k, " "); idx > -1 {
				name = name[idx+1:]
			}

			subcommandsTpl = append(subcommandsTpl, map[string]interface{}{
				"Name":        name,
				"NameAligned": name + strings.Repeat(" ", longest-len(k)),
				"Help":        sub.Help(),
				"Synopsis":    sub.Synopsis(),
			})
		}
	}
	data["Subcommands"] = subcommandsTpl

	// Write
	err = t.Execute(c.HelpWriter, data)
	if err == nil {
		return
	}

	// An error, just output...
	c.HelpWriter.Write([]byte(fmt.Sprintf(
		"Internal error rendering help: %s", err)))
}

// helpCommands returns the subcommands for the HelpFunc argument.
// This will only contain immediate subcommands.
func (c *CLI) helpCommands(prefix string) map[string]CommandFactory {
	// If our prefix isn't empty, make sure it ends in ' '
	if prefix != "" && prefix[len(prefix)-1] != ' ' {
		prefix += " "
	}

	// Get all the subkeys of this command
	var keys []string
	c.commandTree.WalkPrefix(prefix, func(k string, raw interface{}) bool {
		// Ignore any sub-sub keys, i.e. "foo bar baz" when we want "foo bar"
		if !strings.Contains(k[len(prefix):], " ") {
			keys = append(keys, k)
		}

		return false
	})

	// For each of the keys return that in the map
	result := make(map[string]CommandFactory, len(keys))
	for _, k := range keys {
		raw, ok := c.commandTree.Get(k)
		if !ok {
			// We just got it via WalkPrefix above, so we just panic
			panic("not found: " + k)
		}

		// If this is a hidden command, don't show it
		if _, ok := c.commandHidden[k]; ok {
			continue
		}

		result[k] = raw.(CommandFactory)
	}

	return result
}

func (c *CLI) processArgs() {
	for i, arg := range c.Args {
		if arg == "--" {
			break
		}

		// Check for help flags.
		if arg == "-h" || arg == "-help" || arg == "--help" {
			c.isHelp = true
			continue
		}

		// Check for autocomplete flags
		if c.Autocomplete {
			if arg == "-"+c.AutocompleteInstall || arg == "--"+c.AutocompleteInstall {
				c.isAutocompleteInstall = true
				continue
			}

			if arg == "-"+c.AutocompleteUninstall || arg == "--"+c.AutocompleteUninstall {
				c.isAutocompleteUninstall = true
				continue
			}
		}

		if c.subcommand == "" {
			// Check for version flags if not in a subcommand.
			if arg == "-v" || arg == "-version" || arg == "--version" {
				c.isVersion = true
				continue
			}

			if arg != "" && arg[0] == '-' {
				// Record the arg...
				c.topFlags = append(c.topFlags, arg)
			}
		}

		// If we didn't find a subcommand yet and this is the first non-flag
		// argument, then this is our subcommand.
		if c.subcommand == "" && arg != "" && arg[0] != '-' {
			c.subcommand = arg
			if c.commandNested {
				// Nested CLI, the subcommand is actually the entire
				// arg list up to a flag that is still a valid subcommand.
				searchKey := strings.Join(c.Args[i:], " ")
				k, _, ok := c.commandTree.LongestPrefix(searchKey)
				if ok {
					// k could be a prefix that doesn't contain the full
					// command such as "foo" instead of "foobar", so we
					// need to verify that we have an entire key. To do that,
					// we look for an ending in a space or an end of string.
					reVerify := regexp.MustCompile(regexp.QuoteMeta(k) + `( |$)`)
					if reVerify.MatchString(searchKey) {
						c.subcommand = k
						i += strings.Count(k, " ")
					}
				}
			}

			// The remaining args the subcommand arguments
			c.subcommandArgs = c.Args[i+1:]
		}
	}

	// If we never found a subcommand and support a default command, then
	// switch to using that.
	if c.subcommand == "" {
		if _, ok := c.Commands[""]; ok {
			args := c.topFlags
			args = append(args, c.subcommandArgs...)
			c.topFlags = nil
			c.subcommandArgs = args
		}
	}
}

// defaultAutocompleteInstall and defaultAutocompleteUninstall are the
// default values for the autocomplete install and uninstall flags.
const defaultAutocompleteInstall = "autocomplete-install"
const defaultAutocompleteUninstall = "autocomplete-uninstall"

const defaultHelpTemplate = `
{{.Help}}{{if gt (len .Subcommands) 0}}

Subcommands:
{{- range $value := .Subcommands }}
    {{ $value.NameAligned }}    {{ $value.Synopsis }}{{ end }}
{{- end }}
`<|MERGE_RESOLUTION|>--- conflicted
+++ resolved
@@ -229,11 +229,7 @@
 	raw, ok := c.commandTree.Get(c.Subcommand())
 	if !ok {
 		c.HelpWriter.Write([]byte(c.HelpFunc(c.helpCommands(c.subcommandParent())) + "\n"))
-<<<<<<< HEAD
-		return 2, nil
-=======
 		return 127, nil
->>>>>>> df5c6709
 	}
 
 	command, err := raw.(CommandFactory)()
