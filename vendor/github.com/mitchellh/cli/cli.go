package cli

import (
	"fmt"
	"io"
	"os"
	"regexp"
	"sort"
	"strings"
	"sync"
	"text/template"

	"github.com/armon/go-radix"
)

// CLI contains the state necessary to run subcommands and parse the
// command line arguments.
//
// CLI also supports nested subcommands, such as "cli foo bar". To use
// nested subcommands, the key in the Commands mapping below contains the
// full subcommand. In this example, it would be "foo bar".
//
// If you use a CLI with nested subcommands, some semantics change due to
// ambiguities:
//
//   * We use longest prefix matching to find a matching subcommand. This
//     means if you register "foo bar" and the user executes "cli foo qux",
//     the "foo" command will be executed with the arg "qux". It is up to
//     you to handle these args. One option is to just return the special
//     help return code `RunResultHelp` to display help and exit.
//
//   * The help flag "-h" or "-help" will look at all args to determine
//     the help function. For example: "otto apps list -h" will show the
//     help for "apps list" but "otto apps -h" will show it for "apps".
//     In the normal CLI, only the first subcommand is used.
//
//   * The help flag will list any subcommands that a command takes
//     as well as the command's help itself. If there are no subcommands,
//     it will note this. If the CLI itself has no subcommands, this entire
//     section is omitted.
//
//   * Any parent commands that don't exist are automatically created as
//     no-op commands that just show help for other subcommands. For example,
//     if you only register "foo bar", then "foo" is automatically created.
//
type CLI struct {
	// Args is the list of command-line arguments received excluding
	// the name of the app. For example, if the command "./cli foo bar"
	// was invoked, then Args should be []string{"foo", "bar"}.
	Args []string

	// Commands is a mapping of subcommand names to a factory function
	// for creating that Command implementation. If there is a command
	// with a blank string "", then it will be used as the default command
	// if no subcommand is specified.
	//
	// If the key has a space in it, this will create a nested subcommand.
	// For example, if the key is "foo bar", then to access it our CLI
	// must be accessed with "./cli foo bar". See the docs for CLI for
	// notes on how this changes some other behavior of the CLI as well.
	Commands map[string]CommandFactory

	// Name defines the name of the CLI.
	Name string

	// Version of the CLI.
	Version string

	// HelpFunc and HelpWriter are used to output help information, if
	// requested.
	//
	// HelpFunc is the function called to generate the generic help
	// text that is shown if help must be shown for the CLI that doesn't
	// pertain to a specific command.
	//
	// HelpWriter is the Writer where the help text is outputted to. If
	// not specified, it will default to Stderr.
	HelpFunc   HelpFunc
	HelpWriter io.Writer

	once           sync.Once
	commandTree    *radix.Tree
	commandNested  bool
	isHelp         bool
	subcommand     string
	subcommandArgs []string
	topFlags       []string

	isVersion bool
}

// NewClI returns a new CLI instance with sensible defaults.
func NewCLI(app, version string) *CLI {
	return &CLI{
		Name:     app,
		Version:  version,
		HelpFunc: BasicHelpFunc(app),
	}

}

// IsHelp returns whether or not the help flag is present within the
// arguments.
func (c *CLI) IsHelp() bool {
	c.once.Do(c.init)
	return c.isHelp
}

// IsVersion returns whether or not the version flag is present within the
// arguments.
func (c *CLI) IsVersion() bool {
	c.once.Do(c.init)
	return c.isVersion
}

// Run runs the actual CLI based on the arguments given.
func (c *CLI) Run() (int, error) {
	c.once.Do(c.init)

	// Just show the version and exit if instructed.
	if c.IsVersion() && c.Version != "" {
		c.HelpWriter.Write([]byte(c.Version + "\n"))
		return 0, nil
<<<<<<< HEAD
=======
	}

	// Just print the help when only '-h' or '--help' is passed.
	if c.IsHelp() && c.Subcommand() == "" {
		c.HelpWriter.Write([]byte(c.HelpFunc(c.Commands) + "\n"))
		return 0, nil
>>>>>>> a8e30bc7
	}

	// Attempt to get the factory function for creating the command
	// implementation. If the command is invalid or blank, it is an error.
	raw, ok := c.commandTree.Get(c.Subcommand())
	if !ok {
		c.HelpWriter.Write([]byte(c.HelpFunc(c.helpCommands(c.subcommandParent())) + "\n"))
		return 2, nil
	}

	command, err := raw.(CommandFactory)()
	if err != nil {
		return 1, err
	}

	// If we've been instructed to just print the help, then print it
	if c.IsHelp() {
		c.commandHelp(command)
		return 0, nil
	}

	// If there is an invalid flag, then error
	if len(c.topFlags) > 0 {
		c.HelpWriter.Write([]byte(
			"Invalid flags before the subcommand. If these flags are for\n" +
				"the subcommand, please put them after the subcommand.\n\n"))
		c.commandHelp(command)
		return 2, nil
	}

	code := command.Run(c.SubcommandArgs())
	if code == RunResultHelp {
		// Requesting help
		c.commandHelp(command)
		return 0, nil
	}

	return code, nil
}

// Subcommand returns the subcommand that the CLI would execute. For
// example, a CLI from "--version version --help" would return a Subcommand
// of "version"
func (c *CLI) Subcommand() string {
	c.once.Do(c.init)
	return c.subcommand
}

// SubcommandArgs returns the arguments that will be passed to the
// subcommand.
func (c *CLI) SubcommandArgs() []string {
	c.once.Do(c.init)
	return c.subcommandArgs
}

// subcommandParent returns the parent of this subcommand, if there is one.
// If there isn't on, "" is returned.
func (c *CLI) subcommandParent() string {
	// Get the subcommand, if it is "" alread just return
	sub := c.Subcommand()
	if sub == "" {
		return sub
	}

	// Clear any trailing spaces and find the last space
	sub = strings.TrimRight(sub, " ")
	idx := strings.LastIndex(sub, " ")

	if idx == -1 {
		// No space means our parent is root
		return ""
	}

	return sub[:idx]
}

func (c *CLI) init() {
	if c.HelpFunc == nil {
		c.HelpFunc = BasicHelpFunc("app")

		if c.Name != "" {
			c.HelpFunc = BasicHelpFunc(c.Name)
		}
	}

	if c.HelpWriter == nil {
		c.HelpWriter = os.Stderr
	}

	// Build our command tree
	c.commandTree = radix.New()
	c.commandNested = false
	for k, v := range c.Commands {
		k = strings.TrimSpace(k)
		c.commandTree.Insert(k, v)
		if strings.ContainsRune(k, ' ') {
			c.commandNested = true
		}
	}

	// Go through the key and fill in any missing parent commands
	if c.commandNested {
		var walkFn radix.WalkFn
		toInsert := make(map[string]struct{})
		walkFn = func(k string, raw interface{}) bool {
			idx := strings.LastIndex(k, " ")
			if idx == -1 {
				// If there is no space, just ignore top level commands
				return false
			}

			// Trim up to that space so we can get the expected parent
			k = k[:idx]
			if _, ok := c.commandTree.Get(k); ok {
				// Yay we have the parent!
				return false
			}

			// We're missing the parent, so let's insert this
			toInsert[k] = struct{}{}

			// Call the walk function recursively so we check this one too
			return walkFn(k, nil)
		}

		// Walk!
		c.commandTree.Walk(walkFn)

		// Insert any that we're missing
		for k := range toInsert {
			var f CommandFactory = func() (Command, error) {
				return &MockCommand{
					HelpText:  "This command is accessed by using one of the subcommands below.",
					RunResult: RunResultHelp,
				}, nil
			}

			c.commandTree.Insert(k, f)
		}
	}

	// Process the args
	c.processArgs()
}

func (c *CLI) commandHelp(command Command) {
	// Get the template to use
	tpl := strings.TrimSpace(defaultHelpTemplate)
	if t, ok := command.(CommandHelpTemplate); ok {
		tpl = t.HelpTemplate()
	}
	if !strings.HasSuffix(tpl, "\n") {
		tpl += "\n"
	}

	// Parse it
	t, err := template.New("root").Parse(tpl)
	if err != nil {
		t = template.Must(template.New("root").Parse(fmt.Sprintf(
			"Internal error! Failed to parse command help template: %s\n", err)))
	}

	// Template data
	data := map[string]interface{}{
		"Name": c.Name,
		"Help": command.Help(),
	}

	// Build subcommand list if we have it
	var subcommandsTpl []map[string]interface{}
	if c.commandNested {
		// Get the matching keys
		subcommands := c.helpCommands(c.Subcommand())
		keys := make([]string, 0, len(subcommands))
		for k := range subcommands {
			keys = append(keys, k)
		}

		// Sort the keys
		sort.Strings(keys)

		// Figure out the padding length
		var longest int
		for _, k := range keys {
			if v := len(k); v > longest {
				longest = v
			}
		}

		// Go through and create their structures
		subcommandsTpl = make([]map[string]interface{}, 0, len(subcommands))
		for _, k := range keys {
			// Get the command
			raw, ok := subcommands[k]
			if !ok {
				c.HelpWriter.Write([]byte(fmt.Sprintf(
					"Error getting subcommand %q", k)))
			}
			sub, err := raw()
			if err != nil {
				c.HelpWriter.Write([]byte(fmt.Sprintf(
					"Error instantiating %q: %s", k, err)))
			}

			// Find the last space and make sure we only include that last part
			name := k
			if idx := strings.LastIndex(k, " "); idx > -1 {
				name = name[idx+1:]
			}

			subcommandsTpl = append(subcommandsTpl, map[string]interface{}{
				"Name":        name,
				"NameAligned": name + strings.Repeat(" ", longest-len(k)),
				"Help":        sub.Help(),
				"Synopsis":    sub.Synopsis(),
			})
		}
	}
	data["Subcommands"] = subcommandsTpl

	// Write
	err = t.Execute(c.HelpWriter, data)
	if err == nil {
		return
	}

	// An error, just output...
	c.HelpWriter.Write([]byte(fmt.Sprintf(
		"Internal error rendering help: %s", err)))
}

// helpCommands returns the subcommands for the HelpFunc argument.
// This will only contain immediate subcommands.
func (c *CLI) helpCommands(prefix string) map[string]CommandFactory {
	// If our prefix isn't empty, make sure it ends in ' '
	if prefix != "" && prefix[len(prefix)-1] != ' ' {
		prefix += " "
	}

	// Get all the subkeys of this command
	var keys []string
	c.commandTree.WalkPrefix(prefix, func(k string, raw interface{}) bool {
		// Ignore any sub-sub keys, i.e. "foo bar baz" when we want "foo bar"
		if !strings.Contains(k[len(prefix):], " ") {
			keys = append(keys, k)
		}

		return false
	})

	// For each of the keys return that in the map
	result := make(map[string]CommandFactory, len(keys))
	for _, k := range keys {
		raw, ok := c.commandTree.Get(k)
		if !ok {
			// We just got it via WalkPrefix above, so we just panic
			panic("not found: " + k)
		}

		result[k] = raw.(CommandFactory)
	}

	return result
}

func (c *CLI) processArgs() {
	for i, arg := range c.Args {
		if arg == "--" {
			break
		}

		// Check for help flags.
		if arg == "-h" || arg == "-help" || arg == "--help" {
			c.isHelp = true
			continue
		}

		if c.subcommand == "" {
			// Check for version flags if not in a subcommand.
			if arg == "-v" || arg == "-version" || arg == "--version" {
				c.isVersion = true
				continue
			}

			if arg != "" && arg[0] == '-' {
				// Record the arg...
				c.topFlags = append(c.topFlags, arg)
			}
		}

		// If we didn't find a subcommand yet and this is the first non-flag
		// argument, then this is our subcommand.
		if c.subcommand == "" && arg != "" && arg[0] != '-' {
			c.subcommand = arg
			if c.commandNested {
				// Nested CLI, the subcommand is actually the entire
				// arg list up to a flag that is still a valid subcommand.
				searchKey := strings.Join(c.Args[i:], " ")
				k, _, ok := c.commandTree.LongestPrefix(searchKey)
				if ok {
					// k could be a prefix that doesn't contain the full
					// command such as "foo" instead of "foobar", so we
					// need to verify that we have an entire key. To do that,
					// we look for an ending in a space or an end of string.
					reVerify := regexp.MustCompile(regexp.QuoteMeta(k) + `( |$)`)
					if reVerify.MatchString(searchKey) {
						c.subcommand = k
						i += strings.Count(k, " ")
					}
				}
			}

			// The remaining args the subcommand arguments
			c.subcommandArgs = c.Args[i+1:]
		}
	}

	// If we never found a subcommand and support a default command, then
	// switch to using that.
	if c.subcommand == "" {
		if _, ok := c.Commands[""]; ok {
			args := c.topFlags
			args = append(args, c.subcommandArgs...)
			c.topFlags = nil
			c.subcommandArgs = args
		}
	}
}

const defaultHelpTemplate = `
{{.Help}}{{if gt (len .Subcommands) 0}}

Subcommands:
{{- range $value := .Subcommands }}
    {{ $value.NameAligned }}    {{ $value.Synopsis }}{{ end }}
{{- end }}
`<|MERGE_RESOLUTION|>--- conflicted
+++ resolved
@@ -121,15 +121,12 @@
 	if c.IsVersion() && c.Version != "" {
 		c.HelpWriter.Write([]byte(c.Version + "\n"))
 		return 0, nil
-<<<<<<< HEAD
-=======
 	}
 
 	// Just print the help when only '-h' or '--help' is passed.
 	if c.IsHelp() && c.Subcommand() == "" {
 		c.HelpWriter.Write([]byte(c.HelpFunc(c.Commands) + "\n"))
 		return 0, nil
->>>>>>> a8e30bc7
 	}
 
 	// Attempt to get the factory function for creating the command
