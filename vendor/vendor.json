--- conflicted
+++ resolved
@@ -746,11 +746,6 @@
 			"revision": "646ae4a518c1c3be0739df898118d9bccf993858"
 		},
 		{
-<<<<<<< HEAD
-			"checksumSHA1": "iHiMTBffQvWYlOLu3130JXuQpgQ=",
-			"path": "github.com/xanzy/ssh-agent",
-			"revision": "ba9c9e33906f58169366275e3450db66139a31a9"
-=======
 			"checksumSHA1": "mWcSPrZfr9TKc4aoQEPlZ7fBdp0=",
 			"path": "github.com/xanzy/go-cloudstack/cloudstack",
 			"revision": "7d6a4449b586546246087e96e5c97dbc450f4917",
@@ -761,7 +756,6 @@
 			"path": "github.com/xanzy/ssh-agent",
 			"revision": "ba9c9e33906f58169366275e3450db66139a31a9",
 			"revisionTime": "2015-12-15T15:34:51Z"
->>>>>>> 9c027aa7
 		},
 		{
 			"checksumSHA1": "h+pFYiRHBogczS8/F1NoN3Ata44=",
