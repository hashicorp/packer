--- conflicted
+++ resolved
@@ -279,7 +279,21 @@
 	return constraints, diags
 }
 
-<<<<<<< HEAD
+func filterVarsFromLogs(inputOrLocal Variables) {
+	for _, variable := range inputOrLocal {
+		if !variable.Sensitive {
+			continue
+		}
+		value, _ := variable.Value()
+		_ = cty.Walk(value, func(_ cty.Path, nested cty.Value) (bool, error) {
+			if nested.IsWhollyKnown() && !nested.IsNull() && nested.Type().Equals(cty.String) {
+				packersdk.LogSecretFilter.Set(nested.AsString())
+			}
+			return true, nil
+		})
+	}
+}
+
 func (cfg *PackerConfig) Initialize(opts packer.InitializeOptions) hcl.Diagnostics {
 	var diags hcl.Diagnostics
 
@@ -289,34 +303,6 @@
 	if moreDiags.HasErrors() {
 		return diags
 	}
-
-	_, moreDiags = cfg.InputVariables.Values()
-	diags = append(diags, moreDiags...)
-	_, moreDiags = cfg.LocalVariables.Values()
-	diags = append(diags, moreDiags...)
-	diags = append(diags, cfg.evaluateDatasources(opts.SkipDatasourcesExecution)...)
-	diags = append(diags, cfg.evaluateLocalVariables(cfg.LocalBlocks)...)
-
-	for _, variable := range cfg.InputVariables {
-=======
-func filterVarsFromLogs(inputOrLocal Variables) {
-	for _, variable := range inputOrLocal {
->>>>>>> fbbda0f9
-		if !variable.Sensitive {
-			continue
-		}
-		value, _ := variable.Value()
-		_ = cty.Walk(value, func(_ cty.Path, nested cty.Value) (bool, error) {
-			if nested.IsWhollyKnown() && !nested.IsNull() && nested.Type().Equals(cty.String) {
-				packersdk.LogSecretFilter.Set(nested.AsString())
-			}
-			return true, nil
-		})
-	}
-}
-
-func (cfg *PackerConfig) Initialize(opts packer.InitializeOptions) hcl.Diagnostics {
-	var diags hcl.Diagnostics
 
 	_, moreDiags := cfg.InputVariables.Values()
 	diags = append(diags, moreDiags...)
