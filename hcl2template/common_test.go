package hcl2template

import (
	"testing"
	"time"

	"github.com/google/go-cmp/cmp"
	"github.com/google/go-cmp/cmp/cmpopts"

	"github.com/hashicorp/go-version"
	"github.com/hashicorp/hcl/v2"
	"github.com/hashicorp/hcl/v2/hclparse"
	packersdk "github.com/hashicorp/packer-plugin-sdk/packer"
	"github.com/hashicorp/packer-plugin-sdk/template/config"
	"github.com/hashicorp/packer/builder/null"
	. "github.com/hashicorp/packer/hcl2template/internal"
	"github.com/hashicorp/packer/packer"
	"github.com/zclconf/go-cty/cty"
)

const lockedVersion = "v1.5.0"

func getBasicParser() *Parser {
	return &Parser{
<<<<<<< HEAD
		CorePackerVersion:       version.Must(version.NewSemver(lockedVersion)),
		CorePackerVersionString: lockedVersion,
		Parser:                  hclparse.NewParser(),
		BuilderSchemas: packersdk.MapOfBuilder{
=======
		Parser: hclparse.NewParser(),
		BuilderSchemas: packer.MapOfBuilder{
>>>>>>> 67802522
			"amazon-ebs":     func() (packersdk.Builder, error) { return &MockBuilder{}, nil },
			"virtualbox-iso": func() (packersdk.Builder, error) { return &MockBuilder{}, nil },
			"null":           func() (packersdk.Builder, error) { return &null.Builder{}, nil },
		},
		ProvisionersSchemas: packer.MapOfProvisioner{
			"shell": func() (packersdk.Provisioner, error) { return &MockProvisioner{}, nil },
			"file":  func() (packersdk.Provisioner, error) { return &MockProvisioner{}, nil },
		},
		PostProcessorsSchemas: packer.MapOfPostProcessor{
			"amazon-import": func() (packersdk.PostProcessor, error) { return &MockPostProcessor{}, nil },
			"manifest":      func() (packersdk.PostProcessor, error) { return &MockPostProcessor{}, nil },
		},
	}
}

type parseTestArgs struct {
	filename string
	vars     map[string]string
	varFiles []string
}

type parseTest struct {
	name   string
	parser *Parser
	args   parseTestArgs

	parseWantCfg           *PackerConfig
	parseWantDiags         bool
	parseWantDiagHasErrors bool

	getBuildsWantBuilds []packersdk.Build
	getBuildsWantDiags  bool
	// getBuildsWantDiagHasErrors bool
}

func testParse(t *testing.T, tests []parseTest) {
	t.Helper()

	for _, tt := range tests {
		t.Run(tt.name, func(t *testing.T) {
			gotCfg, gotDiags := tt.parser.Parse(tt.args.filename, tt.args.varFiles, tt.args.vars)
			moreDiags := gotCfg.Initialize()
			gotDiags = append(gotDiags, moreDiags...)
			if tt.parseWantDiags == (gotDiags == nil) {
				t.Fatalf("Parser.parse() unexpected %q diagnostics.", gotDiags)
			}
			if tt.parseWantDiagHasErrors != gotDiags.HasErrors() {
				t.Fatalf("Parser.parse() unexpected diagnostics HasErrors. %s", gotDiags)
			}
			if diff := cmp.Diff(tt.parseWantCfg, gotCfg, cmpOpts...); diff != "" {
				t.Fatalf("Parser.parse() wrong packer config. %s", diff)
			}

			if gotCfg != nil && !tt.parseWantDiagHasErrors {
				if diff := cmp.Diff(tt.parseWantCfg.InputVariables, gotCfg.InputVariables, cmpOpts...); diff != "" {
					t.Fatalf("Parser.parse() unexpected input vars. %s", diff)
				}

				if diff := cmp.Diff(tt.parseWantCfg.LocalVariables, gotCfg.LocalVariables, cmpOpts...); diff != "" {
					t.Fatalf("Parser.parse() unexpected local vars. %s", diff)
				}
			}

			if gotDiags.HasErrors() {
				return
			}

			gotBuilds, gotDiags := gotCfg.GetBuilds(packer.GetBuildsOptions{})
			if tt.getBuildsWantDiags == (gotDiags == nil) {
				t.Fatalf("Parser.getBuilds() unexpected diagnostics. %s", gotDiags)
			}
			if diff := cmp.Diff(tt.getBuildsWantBuilds, gotBuilds, cmpOpts...); diff != "" {
				t.Fatalf("Parser.getBuilds() wrong packer builds. %s", diff)
			}
		})
	}
}

var (
	// everything in the tests is a basicNestedMockConfig this allow to test
	// each known type to packer ( and embedding ) in one go.
	basicNestedMockConfig = NestedMockConfig{
		String:   "string",
		Int:      42,
		Int64:    43,
		Bool:     true,
		Trilean:  config.TriTrue,
		Duration: 10 * time.Second,
		MapStringString: map[string]string{
			"a": "b",
			"c": "d",
		},
		SliceString: []string{
			"a",
			"b",
			"c",
		},
		SliceSliceString: [][]string{
			{"a", "b"},
			{"c", "d"},
		},
		Tags: []MockTag{},
	}

	basicMockBuilder = &MockBuilder{
		Config: MockConfig{
			NestedMockConfig: basicNestedMockConfig,
			Nested:           basicNestedMockConfig,
			NestedSlice: []NestedMockConfig{
				basicNestedMockConfig,
				basicNestedMockConfig,
			},
		},
	}

	basicMockProvisioner = &MockProvisioner{
		Config: MockConfig{
			NotSquashed:      "value <UNKNOWN>",
			NestedMockConfig: basicNestedMockConfig,
			Nested:           basicNestedMockConfig,
			NestedSlice: []NestedMockConfig{
				{
					Tags: dynamicTagList,
				},
			},
		},
	}
	basicMockPostProcessor = &MockPostProcessor{
		Config: MockConfig{
			NotSquashed:      "value <UNKNOWN>",
			NestedMockConfig: basicNestedMockConfig,
			Nested:           basicNestedMockConfig,
			NestedSlice: []NestedMockConfig{
				{
					Tags: []MockTag{},
				},
			},
		},
	}
	basicMockCommunicator = &MockCommunicator{
		Config: MockConfig{
			NestedMockConfig: basicNestedMockConfig,
			Nested:           basicNestedMockConfig,
			NestedSlice: []NestedMockConfig{
				{
					Tags: []MockTag{},
				},
			},
		},
	}

	emptyMockBuilder = &MockBuilder{
		Config: MockConfig{
			NestedMockConfig: NestedMockConfig{
				Tags: []MockTag{},
			},
			Nested:      NestedMockConfig{},
			NestedSlice: []NestedMockConfig{},
		},
	}

	emptyMockProvisioner = &MockProvisioner{
		Config: MockConfig{
			NestedMockConfig: NestedMockConfig{Tags: []MockTag{}},
			NestedSlice:      []NestedMockConfig{},
		},
	}

	dynamicTagList = []MockTag{
		{
			Key:   "first_tag_key",
			Value: "first_tag_value",
		},
		{
			Key:   "Component",
			Value: "user-service",
		},
		{
			Key:   "Environment",
			Value: "production",
		},
	}
)

var ctyValueComparer = cmp.Comparer(func(x, y cty.Value) bool {
	return x.RawEquals(y)
})

var ctyTypeComparer = cmp.Comparer(func(x, y cty.Type) bool {
	if x == cty.NilType && y == cty.NilType {
		return true
	}
	if x == cty.NilType || y == cty.NilType {
		return false
	}
	return x.Equals(y)
})

var versionComparer = cmp.Comparer(func(x, y *version.Version) bool {
	return x.Equal(y)
})

var versionConstraintComparer = cmp.Comparer(func(x, y *version.Constraint) bool {
	return x.String() == y.String()
})

var cmpOpts = []cmp.Option{
	ctyValueComparer,
	ctyTypeComparer,
	versionComparer,
	versionConstraintComparer,
	cmpopts.IgnoreUnexported(
		PackerConfig{},
		Variable{},
		SourceBlock{},
		ProvisionerBlock{},
		PostProcessorBlock{},
		packer.CoreBuild{},
		HCL2Provisioner{},
		HCL2PostProcessor{},
		packer.CoreBuildPostProcessor{},
		packer.CoreBuildProvisioner{},
		packer.CoreBuildPostProcessor{},
		null.Builder{},
	),
	cmpopts.IgnoreFields(PackerConfig{},
		"Cwd", // Cwd will change for every os type
	),
	cmpopts.IgnoreFields(VariableAssignment{},
		"Expr", // its an interface
	),
	cmpopts.IgnoreTypes(HCL2Ref{}),
	cmpopts.IgnoreTypes([]*LocalBlock{}),
	cmpopts.IgnoreTypes([]hcl.Range{}),
	cmpopts.IgnoreTypes(hcl.Range{}),
	cmpopts.IgnoreInterfaces(struct{ hcl.Expression }{}),
	cmpopts.IgnoreInterfaces(struct{ hcl.Body }{}),
}<|MERGE_RESOLUTION|>--- conflicted
+++ resolved
@@ -22,15 +22,10 @@
 
 func getBasicParser() *Parser {
 	return &Parser{
-<<<<<<< HEAD
 		CorePackerVersion:       version.Must(version.NewSemver(lockedVersion)),
 		CorePackerVersionString: lockedVersion,
 		Parser:                  hclparse.NewParser(),
-		BuilderSchemas: packersdk.MapOfBuilder{
-=======
-		Parser: hclparse.NewParser(),
 		BuilderSchemas: packer.MapOfBuilder{
->>>>>>> 67802522
 			"amazon-ebs":     func() (packersdk.Builder, error) { return &MockBuilder{}, nil },
 			"virtualbox-iso": func() (packersdk.Builder, error) { return &MockBuilder{}, nil },
 			"null":           func() (packersdk.Builder, error) { return &null.Builder{}, nil },
