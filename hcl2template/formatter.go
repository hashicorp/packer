package hcl2template

import (
	"bytes"
	"fmt"
	"io"
	"io/ioutil"
	"os"
	"os/exec"
	"path/filepath"
	"strings"

	"github.com/hashicorp/hcl/v2"
	"github.com/hashicorp/hcl/v2/hclparse"
	"github.com/hashicorp/hcl/v2/hclwrite"
)

type HCL2Formatter struct {
	ShowDiff, Write, Recursive bool
	Output                     io.Writer
	parser                     *hclparse.Parser
}

// NewHCL2Formatter creates a new formatter, ready to format configuration files.
func NewHCL2Formatter() *HCL2Formatter {
	return &HCL2Formatter{
		parser: hclparse.NewParser(),
	}
}

func isHcl2FileOrVarFile(path string) bool {
	if strings.HasSuffix(path, hcl2FileExt) || strings.HasSuffix(path, hcl2VarFileExt) {
		return true
	}
	return false
}

func (f *HCL2Formatter) formatFile(path string, diags hcl.Diagnostics, bytesModified int) (int, hcl.Diagnostics) {
	data, err := f.processFile(path)
	if err != nil {
		diags = append(diags, &hcl.Diagnostic{
			Severity: hcl.DiagError,
			Summary:  fmt.Sprintf("encountered an error while formatting %s", path),
			Detail:   err.Error(),
		})
	}
	bytesModified += len(data)
	return bytesModified, diags
}

// Format all HCL2 files in path and return the total bytes formatted.
// If any error is encountered, zero bytes will be returned.
//
// Path can be a directory or a file.
func (f *HCL2Formatter) Format(path string) (int, hcl.Diagnostics) {
<<<<<<< HEAD
	var diags hcl.Diagnostics
	var bytesModified int

	if path == "" {
		diags = append(diags, &hcl.Diagnostic{
			Severity: hcl.DiagError,
			Summary:  "path is empty, cannot format",
			Detail:   "path is empty, cannot format",
		})
		return bytesModified, diags
=======

	var allHclFiles []string
	var diags []*hcl.Diagnostic

	if path == "-" {
		allHclFiles = []string{"-"}
	} else {
		hclFiles, _, diags := GetHCL2Files(path, hcl2FileExt, hcl2JsonFileExt)
		if diags.HasErrors() {
			return 0, diags
		}

		hclVarFiles, _, diags := GetHCL2Files(path, hcl2VarFileExt, hcl2VarJsonFileExt)
		if diags.HasErrors() {
			return 0, diags
		}

		allHclFiles = append(hclFiles, hclVarFiles...)

		if len(allHclFiles) == 0 {
			diags = append(diags, &hcl.Diagnostic{
				Severity: hcl.DiagError,
				Summary:  fmt.Sprintf("Cannot tell whether %s contains HCL2 configuration data", path),
			})

			return 0, diags
		}
>>>>>>> 7d0578c5
	}

	if f.parser == nil {
		f.parser = hclparse.NewParser()
	}

	isDir, err := isDir(path)
	if err != nil {
		diags = append(diags, &hcl.Diagnostic{
			Severity: hcl.DiagError,
			Summary:  "Cannot tell wether " + path + " is a directory",
			Detail:   err.Error(),
		})
		return bytesModified, diags
	}

	if !isDir {
		bytesModified, diags = f.formatFile(path, diags, bytesModified)
	} else {
		fileInfos, err := ioutil.ReadDir(path)
		if err != nil {
			diag := &hcl.Diagnostic{
				Severity: hcl.DiagError,
				Summary:  "Cannot read hcl directory",
				Detail:   err.Error(),
			}
			diags = append(diags, diag)
			return bytesModified, diags
		}

		for _, fileInfo := range fileInfos {
			filename := filepath.Join(path, fileInfo.Name())
			if fileInfo.IsDir() {
				if f.Recursive {
					var tempDiags hcl.Diagnostics
					var tempBytesModified int
					tempBytesModified, tempDiags = f.Format(filename)
					bytesModified += tempBytesModified
					diags = diags.Extend(tempDiags)
				} else {
					continue
				}
			}
			if isHcl2FileOrVarFile(filename) {
				bytesModified, diags = f.formatFile(filename, diags, bytesModified)
			}
		}
	}

	return bytesModified, diags
}

// processFile formats the source contents of filename and return the formatted data.
// overwriting the contents of the original when the f.Write is true; a diff of the changes
// will be outputted if f.ShowDiff is true.
func (f *HCL2Formatter) processFile(filename string) ([]byte, error) {

	if f.Output == nil {
		f.Output = os.Stdout
	}

	var in io.Reader
	var err error

	if filename == "-" {
		in = os.Stdin
		f.ShowDiff = false
	} else {
		in, err = os.Open(filename)
		if err != nil {
			return nil, fmt.Errorf("failed to open %s: %s", filename, err)
		}
	}

	inSrc, err := ioutil.ReadAll(in)
	if err != nil {
		return nil, fmt.Errorf("failed to read %s: %s", filename, err)
	}

	_, diags := f.parser.ParseHCL(inSrc, filename)
	if diags.HasErrors() {
		return nil, fmt.Errorf("failed to parse HCL %s", filename)
	}

	outSrc := hclwrite.Format(inSrc)

	if bytes.Equal(inSrc, outSrc) {
		return nil, nil
	}

	if filename != "-" {
		s := []byte(fmt.Sprintf("%s\n", filename))
		_, _ = f.Output.Write(s)
	}

	if f.Write {
		if filename == "-" {
			_, _ = f.Output.Write(outSrc)
		} else {
			if err := ioutil.WriteFile(filename, outSrc, 0644); err != nil {
				return nil, err
			}
		}
	}

	if f.ShowDiff {
		diff, err := bytesDiff(inSrc, outSrc, filename)
		if err != nil {
			return outSrc, fmt.Errorf("failed to generate diff for %s: %s", filename, err)
		}
		_, _ = f.Output.Write(diff)
	}

	return outSrc, nil
}

// bytesDiff returns the unified diff of b1 and b2
// Shamelessly copied from Terraform's fmt command.
func bytesDiff(b1, b2 []byte, path string) (data []byte, err error) {
	f1, err := ioutil.TempFile("", "")
	if err != nil {
		return
	}
	defer os.Remove(f1.Name())
	defer f1.Close()

	f2, err := ioutil.TempFile("", "")
	if err != nil {
		return
	}
	defer os.Remove(f2.Name())
	defer f2.Close()

	_, _ = f1.Write(b1)
	_, _ = f2.Write(b2)

	data, err = exec.Command("diff", "--label=old/"+path, "--label=new/"+path, "-u", f1.Name(), f2.Name()).CombinedOutput()
	if len(data) > 0 {
		// diff exits with a non-zero status when the files don't match.
		// Ignore that failure as long as we get output.
		err = nil
	}
	return
}<|MERGE_RESOLUTION|>--- conflicted
+++ resolved
@@ -53,7 +53,6 @@
 //
 // Path can be a directory or a file.
 func (f *HCL2Formatter) Format(path string) (int, hcl.Diagnostics) {
-<<<<<<< HEAD
 	var diags hcl.Diagnostics
 	var bytesModified int
 
@@ -64,35 +63,6 @@
 			Detail:   "path is empty, cannot format",
 		})
 		return bytesModified, diags
-=======
-
-	var allHclFiles []string
-	var diags []*hcl.Diagnostic
-
-	if path == "-" {
-		allHclFiles = []string{"-"}
-	} else {
-		hclFiles, _, diags := GetHCL2Files(path, hcl2FileExt, hcl2JsonFileExt)
-		if diags.HasErrors() {
-			return 0, diags
-		}
-
-		hclVarFiles, _, diags := GetHCL2Files(path, hcl2VarFileExt, hcl2VarJsonFileExt)
-		if diags.HasErrors() {
-			return 0, diags
-		}
-
-		allHclFiles = append(hclFiles, hclVarFiles...)
-
-		if len(allHclFiles) == 0 {
-			diags = append(diags, &hcl.Diagnostic{
-				Severity: hcl.DiagError,
-				Summary:  fmt.Sprintf("Cannot tell whether %s contains HCL2 configuration data", path),
-			})
-
-			return 0, diags
-		}
->>>>>>> 7d0578c5
 	}
 
 	if f.parser == nil {
