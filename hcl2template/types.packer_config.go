--- conflicted
+++ resolved
@@ -52,14 +52,6 @@
 	// Builds is the list of Build blocks defined in the config files.
 	Builds Builds
 
-<<<<<<< HEAD
-=======
-	builderSchemas        packer.BuilderStore
-	provisionersSchemas   packer.ProvisionerStore
-	postProcessorsSchemas packer.PostProcessorStore
-	datasourceSchemas     packer.DatasourceStore
-
->>>>>>> 291121dd
 	except []glob.Glob
 	only   []glob.Glob
 
