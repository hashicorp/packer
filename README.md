# Packer

* Website: http://www.packer.io
* IRC: `#packer-tool` on Freenode
* Mailing list: [Google Groups](http://groups.google.com/group/packer-tool)

Packer is a tool for building identical machine images for multiple platforms
from a single source configuration.

Packer is lightweight, runs on every major operating system, and is highly
performant, creating machine images for multiple platforms in parallel.
Packer comes out of the box with support for the following platforms:
* Amazon EC2 (AMI). Both EBS-backed and instance-store AMIs
* DigitalOcean
* Docker
* Google Compute Engine
* OpenStack
* Parallels
* QEMU. Both KVM and Xen images.
* VirtualBox
* VMware

Support for other platforms can be added via plugins.

The images that Packer creates can easily be turned into
[Vagrant](http://www.vagrantup.com) boxes.

The images that Packer creates can easily be turned into
[Vagrant](http://www.vagrantup.com) boxes.

## Quick Start

**Note:** There is a great
[introduction and getting started guide](http://www.packer.io/intro)
for those with a bit more patience. Otherwise, the quick start below
will get you up and running quickly, at the sacrifice of not explaining some
key points.

First, [download a pre-built Packer binary](http://www.packer.io/downloads.html)
for your operating system or [compile Packer yourself](#developing-packer).

After Packer is installed, create your first template, which tells Packer
what platforms to build images for and how you want to build them. In our
case, we'll create a simple AMI that has Redis pre-installed. Save this
file as `quick-start.json`. Be sure to replace any credentials with your
own.

```json
{
  "builders": [{
    "type": "amazon-ebs",
    "access_key": "YOUR KEY HERE",
    "secret_key": "YOUR SECRET KEY HERE",
    "region": "us-east-1",
    "source_ami": "ami-de0d9eb7",
    "instance_type": "t1.micro",
    "ssh_username": "ubuntu",
    "ami_name": "packer-example {{timestamp}}"
  }]
}
```

Next, tell Packer to build the image:

```
$ packer build quick-start.json
...
```

Packer will build an AMI according to the "quick-start" template. The AMI
will be available in your AWS account. To delete the AMI, you must manually
delete it using the [AWS console](https://console.aws.amazon.com/). Packer
builds your images, it does not manage their lifecycle. Where they go, how
they're run, etc. is up to you.

## Documentation

Full, comprehensive documentation is viewable on the Packer website:

http://www.packer.io/docs

## Developing Packer

If you wish to work on Packer itself, you'll first need [Go](http://golang.org)
installed (version 1.2+ is _required_). Make sure you have Go properly installed,
including setting up your [GOPATH](http://golang.org/doc/code.html#GOPATH).

For some additional dependencies, Go needs [Mercurial](http://mercurial.selenic.com/)
and [Bazaar](http://bazaar.canonical.com/en/) to be installed.
Packer itself doesn't require these, but a dependency of a dependency does.

You'll also need [`gox`](https://github.com/mitchellh/gox)
to compile packer. You can install that with:

```
$ go get -u github.com/mitchellh/gox
```

Next, clone this repository into `$GOPATH/src/github.com/mitchellh/packer` and
then just type `make`. In a few moments, you'll have a working `packer` executable:

```
$ make
...
$ bin/packer
...
```

<<<<<<< HEAD
=======
If you need to cross-compile Packer for other platforms, take a look at
`scripts/dist.sh`.

>>>>>>> df79ff14
You can run tests by typing `make test`.

This will run tests for Packer core along with all the core builders and commands and such that come with Packer.

If you make any changes to the code, run `make format` in order to automatically
format the code according to Go standards.

When new dependencies are added to packer you can use `make updatedeps` to
get the latest and subsequently use `make` to compile and generate the `packer` binary.<|MERGE_RESOLUTION|>--- conflicted
+++ resolved
@@ -21,9 +21,6 @@
 * VMware
 
 Support for other platforms can be added via plugins.
-
-The images that Packer creates can easily be turned into
-[Vagrant](http://www.vagrantup.com) boxes.
 
 The images that Packer creates can easily be turned into
 [Vagrant](http://www.vagrantup.com) boxes.
@@ -106,12 +103,9 @@
 ...
 ```
 
-<<<<<<< HEAD
-=======
 If you need to cross-compile Packer for other platforms, take a look at
 `scripts/dist.sh`.
 
->>>>>>> df79ff14
 You can run tests by typing `make test`.
 
 This will run tests for Packer core along with all the core builders and commands and such that come with Packer.
