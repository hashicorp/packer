--- conflicted
+++ resolved
@@ -4,10 +4,6 @@
 
 permissions:
   contents: read
-<<<<<<< HEAD
-  issues: write  # for github/issue-labeler to create or remove labels
-=======
->>>>>>> ffc3f16d
 
 jobs:
   issue_triage:
