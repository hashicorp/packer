--- conflicted
+++ resolved
@@ -6,12 +6,8 @@
 language: go
 
 go:
-<<<<<<< HEAD
-  - 1.7.1
-=======
   - 1.7.4
   - 1.8beta1
->>>>>>> d28f6680
 
 install:
   - make deps
