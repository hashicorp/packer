--- conflicted
+++ resolved
@@ -1,36 +1,5 @@
 package ssh
 
-<<<<<<< HEAD
-import "log"
-
-// An implementation of ssh.ClientPassword so that you can use a static
-// string password for the password to ClientAuthPassword.
-type Password string
-
-func (p Password) Password(user string) (string, error) {
-	return string(p), nil
-}
-
-// An implementation of ssh.ClientKeyboardInteractive that simply sends
-// back the password for all questions. The questions are logged.
-type PasswordKeyboardInteractive string
-
-func (p PasswordKeyboardInteractive) Challenge(user, instruction string, questions []string, echos []bool) ([]string, error) {
-	log.Printf("Keyboard interactive challenge: ")
-	log.Printf("-- User: %s", user)
-	log.Printf("-- Instructions: %s", instruction)
-	for i, question := range questions {
-		log.Printf("-- Question %d: %s", i+1, question)
-	}
-
-	// Just send the password back for all questions
-	answers := make([]string, len(questions))
-	for i, _ := range answers {
-		answers[i] = string(p)
-	}
-
-	return answers, nil
-=======
 import (
 	"code.google.com/p/go.crypto/ssh"
 	"log"
@@ -55,5 +24,4 @@
 
 		return answers, nil
 	}
->>>>>>> df79ff14
 }