package ssh

import (
	"bufio"
	"bytes"
<<<<<<< HEAD
	"code.google.com/p/gosshold/ssh"
=======
	"code.google.com/p/go.crypto/ssh"
>>>>>>> df79ff14
	"errors"
	"fmt"
	"github.com/mitchellh/packer/packer"
	"io"
	"io/ioutil"
	"log"
	"net"
	"os"
	"path/filepath"
	"sync"
<<<<<<< HEAD
	"time"
)

type comm struct {
	client *ssh.ClientConn
	config *Config
	conn   net.Conn
=======
)

type comm struct {
	client  *ssh.Client
	config  *Config
	conn    net.Conn
	address string
>>>>>>> df79ff14
}

// Config is the structure used to configure the SSH communicator.
type Config struct {
	// The configuration of the Go SSH connection
	SSHConfig *ssh.ClientConfig

	// Connection returns a new connection. The current connection
	// in use will be closed as part of the Close method, or in the
	// case an error occurs.
	Connection func() (net.Conn, error)

	// NoPty, if true, will not request a pty from the remote end.
	NoPty bool
}

// Creates a new packer.Communicator implementation over SSH. This takes
// an already existing TCP connection and SSH configuration.
<<<<<<< HEAD
func New(config *Config) (result *comm, err error) {
	// Establish an initial connection and connect
	result = &comm{
		config: config,
=======
func New(address string, config *Config) (result *comm, err error) {
	// Establish an initial connection and connect
	result = &comm{
		config:  config,
		address: address,
>>>>>>> df79ff14
	}

	if err = result.reconnect(); err != nil {
		result = nil
		return
	}

	return
}

func (c *comm) Start(cmd *packer.RemoteCmd) (err error) {
	session, err := c.newSession()
	if err != nil {
		return
	}

	// Setup our session
	session.Stdin = cmd.Stdin
	session.Stdout = cmd.Stdout
	session.Stderr = cmd.Stderr

	if !c.config.NoPty {
		// Request a PTY
		termModes := ssh.TerminalModes{
			ssh.ECHO:          0,     // do not echo
			ssh.TTY_OP_ISPEED: 14400, // input speed = 14.4kbaud
			ssh.TTY_OP_OSPEED: 14400, // output speed = 14.4kbaud
		}

		if err = session.RequestPty("xterm", 80, 40, termModes); err != nil {
			return
		}
	}

	log.Printf("starting remote command: %s", cmd.Command)
	err = session.Start(cmd.Command + "\n")
	if err != nil {
		return
	}

	// A channel to keep track of our done state
	doneCh := make(chan struct{})
	sessionLock := new(sync.Mutex)
	timedOut := false

	// Start a goroutine to wait for the session to end and set the
	// exit boolean and status.
	go func() {
		defer session.Close()

		err := session.Wait()
		exitStatus := 0
		if err != nil {
			exitErr, ok := err.(*ssh.ExitError)
			if ok {
				exitStatus = exitErr.ExitStatus()
			}
		}

		sessionLock.Lock()
		defer sessionLock.Unlock()

		if timedOut {
			// We timed out, so set the exit status to -1
			exitStatus = -1
		}

		log.Printf("remote command exited with '%d': %s", exitStatus, cmd.Command)
		cmd.SetExited(exitStatus)
		close(doneCh)
<<<<<<< HEAD
	}()

	go func() {
		failures := 0
		for {
			log.Printf("[DEBUG] Background SSH connection checker is testing")
			dummy, err := c.config.Connection()
			if err == nil {
				failures = 0
				dummy.Close()
			}

			select {
			case <-doneCh:
				return
			default:
			}

			if err != nil {
				log.Printf("background SSH connection checker failure: %s", err)
				failures += 1
			}

			if failures < 5 {
				time.Sleep(5 * time.Second)
				continue
			}

			// Acquire a lock in order to modify session state
			sessionLock.Lock()
			defer sessionLock.Unlock()

			// Kill the connection and mark that we timed out.
			log.Printf("Too many SSH connection failures. Killing it!")
			c.conn.Close()
			timedOut = true

			return
		}
=======
>>>>>>> df79ff14
	}()

	return
}

func (c *comm) Upload(path string, input io.Reader) error {
	// The target directory and file for talking the SCP protocol
	target_dir := filepath.Dir(path)
	target_file := filepath.Base(path)

	// On windows, filepath.Dir uses backslash seperators (ie. "\tmp").
	// This does not work when the target host is unix.  Switch to forward slash
	// which works for unix and windows
	target_dir = filepath.ToSlash(target_dir)

	scpFunc := func(w io.Writer, stdoutR *bufio.Reader) error {
		return scpUploadFile(target_file, input, w, stdoutR)
	}

	return c.scpSession("scp -vt "+target_dir, scpFunc)
}

func (c *comm) UploadDir(dst string, src string, excl []string) error {
	log.Printf("Upload dir '%s' to '%s'", src, dst)
	scpFunc := func(w io.Writer, r *bufio.Reader) error {
		uploadEntries := func() error {
			f, err := os.Open(src)
			if err != nil {
				return err
			}
			defer f.Close()

			entries, err := f.Readdir(-1)
			if err != nil {
				return err
			}

			return scpUploadDir(src, entries, w, r)
		}

		if src[len(src)-1] != '/' {
			log.Printf("No trailing slash, creating the source directory name")
			return scpUploadDirProtocol(filepath.Base(src), w, r, uploadEntries)
		} else {
			// Trailing slash, so only upload the contents
			return uploadEntries()
		}
	}

	return c.scpSession("scp -rvt "+dst, scpFunc)
}

func (c *comm) Download(string, io.Writer) error {
	panic("not implemented yet")
}

func (c *comm) newSession() (session *ssh.Session, err error) {
	log.Println("opening new ssh session")
	if c.client == nil {
		err = errors.New("client not available")
	} else {
		session, err = c.client.NewSession()
	}

	if err != nil {
		log.Printf("ssh session open error: '%s', attempting reconnect", err)
		if err := c.reconnect(); err != nil {
			return nil, err
		}

		return c.client.NewSession()
<<<<<<< HEAD
	}

	return session, nil
}

func (c *comm) reconnect() (err error) {
	if c.conn != nil {
		c.conn.Close()
	}

	// Set the conn and client to nil since we'll recreate it
	c.conn = nil
	c.client = nil

	log.Printf("reconnecting to TCP connection for SSH")
	c.conn, err = c.config.Connection()
	if err != nil {
		// Explicitly set this to the REAL nil. Connection() can return
		// a nil implementation of net.Conn which will make the
		// "if c.conn == nil" check fail above. Read here for more information
		// on this psychotic language feature:
		//
		// http://golang.org/doc/faq#nil_error
		c.conn = nil

		log.Printf("reconnection error: %s", err)
		return
	}

	log.Printf("handshaking with SSH")
	c.client, err = ssh.Client(c.conn, c.config.SSHConfig)
	if err != nil {
		log.Printf("handshake error: %s", err)
	}
=======
	}

	return session, nil
}

func (c *comm) reconnect() (err error) {
	if c.conn != nil {
		c.conn.Close()
	}

	// Set the conn and client to nil since we'll recreate it
	c.conn = nil
	c.client = nil

	log.Printf("reconnecting to TCP connection for SSH")
	c.conn, err = c.config.Connection()
	if err != nil {
		// Explicitly set this to the REAL nil. Connection() can return
		// a nil implementation of net.Conn which will make the
		// "if c.conn == nil" check fail above. Read here for more information
		// on this psychotic language feature:
		//
		// http://golang.org/doc/faq#nil_error
		c.conn = nil

		log.Printf("reconnection error: %s", err)
		return
	}

	log.Printf("handshaking with SSH")
	sshConn, sshChan, req, err := ssh.NewClientConn(c.conn, c.address, c.config.SSHConfig)
	if err != nil {
		log.Printf("handshake error: %s", err)
	}
	if sshConn != nil {
		c.client = ssh.NewClient(sshConn, sshChan, req)
	}
>>>>>>> df79ff14

	return
}

func (c *comm) scpSession(scpCommand string, f func(io.Writer, *bufio.Reader) error) error {
	session, err := c.newSession()
	if err != nil {
		return err
	}
	defer session.Close()

	// Get a pipe to stdin so that we can send data down
	stdinW, err := session.StdinPipe()
	if err != nil {
		return err
	}

	// We only want to close once, so we nil w after we close it,
	// and only close in the defer if it hasn't been closed already.
	defer func() {
		if stdinW != nil {
			stdinW.Close()
		}
	}()

	// Get a pipe to stdout so that we can get responses back
	stdoutPipe, err := session.StdoutPipe()
	if err != nil {
		return err
	}
	stdoutR := bufio.NewReader(stdoutPipe)

	// Set stderr to a bytes buffer
	stderr := new(bytes.Buffer)
	session.Stderr = stderr

	// Start the sink mode on the other side
	// TODO(mitchellh): There are probably issues with shell escaping the path
	log.Println("Starting remote scp process: ", scpCommand)
	if err := session.Start(scpCommand); err != nil {
		return err
	}

	// Call our callback that executes in the context of SCP. We ignore
	// EOF errors if they occur because it usually means that SCP prematurely
	// ended on the other side.
	log.Println("Started SCP session, beginning transfers...")
	if err := f(stdinW, stdoutR); err != nil && err != io.EOF {
		return err
	}

	// Close the stdin, which sends an EOF, and then set w to nil so that
	// our defer func doesn't close it again since that is unsafe with
	// the Go SSH package.
	log.Println("SCP session complete, closing stdin pipe.")
	stdinW.Close()
	stdinW = nil

	// Wait for the SCP connection to close, meaning it has consumed all
	// our data and has completed. Or has errored.
	log.Println("Waiting for SSH session to complete.")
	err = session.Wait()
	if err != nil {
		if exitErr, ok := err.(*ssh.ExitError); ok {
			// Otherwise, we have an ExitErorr, meaning we can just read
			// the exit status
			log.Printf("non-zero exit status: %d", exitErr.ExitStatus())

			// If we exited with status 127, it means SCP isn't available.
			// Return a more descriptive error for that.
			if exitErr.ExitStatus() == 127 {
				return errors.New(
					"SCP failed to start. This usually means that SCP is not\n" +
						"properly installed on the remote system.")
			}
		}

		return err
	}

	log.Printf("scp stderr (length %d): %s", stderr.Len(), stderr.String())
	return nil
}

// checkSCPStatus checks that a prior command sent to SCP completed
// successfully. If it did not complete successfully, an error will
// be returned.
func checkSCPStatus(r *bufio.Reader) error {
	code, err := r.ReadByte()
	if err != nil {
		return err
	}

	if code != 0 {
		// Treat any non-zero (really 1 and 2) as fatal errors
		message, _, err := r.ReadLine()
		if err != nil {
			return fmt.Errorf("Error reading error message: %s", err)
		}

		return errors.New(string(message))
	}

	return nil
}

func scpUploadFile(dst string, src io.Reader, w io.Writer, r *bufio.Reader) error {
	// Create a temporary file where we can copy the contents of the src
	// so that we can determine the length, since SCP is length-prefixed.
	tf, err := ioutil.TempFile("", "packer-upload")
	if err != nil {
		return fmt.Errorf("Error creating temporary file for upload: %s", err)
	}
	defer os.Remove(tf.Name())
	defer tf.Close()

	log.Println("Copying input data into temporary file so we can read the length")
	if _, err := io.Copy(tf, src); err != nil {
		return err
	}

	// Sync the file so that the contents are definitely on disk, then
	// read the length of it.
	if err := tf.Sync(); err != nil {
		return fmt.Errorf("Error creating temporary file for upload: %s", err)
	}

	// Seek the file to the beginning so we can re-read all of it
	if _, err := tf.Seek(0, 0); err != nil {
		return fmt.Errorf("Error creating temporary file for upload: %s", err)
	}

	fi, err := tf.Stat()
	if err != nil {
		return fmt.Errorf("Error creating temporary file for upload: %s", err)
	}

	// Start the protocol
	log.Println("Beginning file upload...")
	fmt.Fprintln(w, "C0644", fi.Size(), dst)
	if err := checkSCPStatus(r); err != nil {
		return err
	}

	if _, err := io.Copy(w, tf); err != nil {
		return err
	}

	fmt.Fprint(w, "\x00")
	if err := checkSCPStatus(r); err != nil {
		return err
	}

	return nil
}

func scpUploadDirProtocol(name string, w io.Writer, r *bufio.Reader, f func() error) error {
	log.Printf("SCP: starting directory upload: %s", name)
	fmt.Fprintln(w, "D0755 0", name)
	err := checkSCPStatus(r)
	if err != nil {
		return err
	}

	if err := f(); err != nil {
		return err
	}

	fmt.Fprintln(w, "E")
	if err != nil {
		return err
	}

	return nil
}

func scpUploadDir(root string, fs []os.FileInfo, w io.Writer, r *bufio.Reader) error {
	for _, fi := range fs {
		realPath := filepath.Join(root, fi.Name())

		// Track if this is actually a symlink to a directory. If it is
		// a symlink to a file we don't do any special behavior because uploading
		// a file just works. If it is a directory, we need to know so we
		// treat it as such.
		isSymlinkToDir := false
		if fi.Mode()&os.ModeSymlink == os.ModeSymlink {
			symPath, err := filepath.EvalSymlinks(realPath)
			if err != nil {
				return err
			}

			symFi, err := os.Lstat(symPath)
			if err != nil {
				return err
			}

			isSymlinkToDir = symFi.IsDir()
		}

		if !fi.IsDir() && !isSymlinkToDir {
			// It is a regular file (or symlink to a file), just upload it
			f, err := os.Open(realPath)
			if err != nil {
				return err
			}

			err = func() error {
				defer f.Close()
				return scpUploadFile(fi.Name(), f, w, r)
			}()

			if err != nil {
				return err
			}

			continue
		}

		// It is a directory, recursively upload
		err := scpUploadDirProtocol(fi.Name(), w, r, func() error {
			f, err := os.Open(realPath)
			if err != nil {
				return err
			}
			defer f.Close()

			entries, err := f.Readdir(-1)
			if err != nil {
				return err
			}

			return scpUploadDir(realPath, entries, w, r)
		})
		if err != nil {
			return err
		}
	}

	return nil
}<|MERGE_RESOLUTION|>--- conflicted
+++ resolved
@@ -3,11 +3,7 @@
 import (
 	"bufio"
 	"bytes"
-<<<<<<< HEAD
-	"code.google.com/p/gosshold/ssh"
-=======
 	"code.google.com/p/go.crypto/ssh"
->>>>>>> df79ff14
 	"errors"
 	"fmt"
 	"github.com/mitchellh/packer/packer"
@@ -18,15 +14,6 @@
 	"os"
 	"path/filepath"
 	"sync"
-<<<<<<< HEAD
-	"time"
-)
-
-type comm struct {
-	client *ssh.ClientConn
-	config *Config
-	conn   net.Conn
-=======
 )
 
 type comm struct {
@@ -34,7 +21,6 @@
 	config  *Config
 	conn    net.Conn
 	address string
->>>>>>> df79ff14
 }
 
 // Config is the structure used to configure the SSH communicator.
@@ -53,18 +39,11 @@
 
 // Creates a new packer.Communicator implementation over SSH. This takes
 // an already existing TCP connection and SSH configuration.
-<<<<<<< HEAD
-func New(config *Config) (result *comm, err error) {
-	// Establish an initial connection and connect
-	result = &comm{
-		config: config,
-=======
 func New(address string, config *Config) (result *comm, err error) {
 	// Establish an initial connection and connect
 	result = &comm{
 		config:  config,
 		address: address,
->>>>>>> df79ff14
 	}
 
 	if err = result.reconnect(); err != nil {
@@ -135,48 +114,6 @@
 		log.Printf("remote command exited with '%d': %s", exitStatus, cmd.Command)
 		cmd.SetExited(exitStatus)
 		close(doneCh)
-<<<<<<< HEAD
-	}()
-
-	go func() {
-		failures := 0
-		for {
-			log.Printf("[DEBUG] Background SSH connection checker is testing")
-			dummy, err := c.config.Connection()
-			if err == nil {
-				failures = 0
-				dummy.Close()
-			}
-
-			select {
-			case <-doneCh:
-				return
-			default:
-			}
-
-			if err != nil {
-				log.Printf("background SSH connection checker failure: %s", err)
-				failures += 1
-			}
-
-			if failures < 5 {
-				time.Sleep(5 * time.Second)
-				continue
-			}
-
-			// Acquire a lock in order to modify session state
-			sessionLock.Lock()
-			defer sessionLock.Unlock()
-
-			// Kill the connection and mark that we timed out.
-			log.Printf("Too many SSH connection failures. Killing it!")
-			c.conn.Close()
-			timedOut = true
-
-			return
-		}
-=======
->>>>>>> df79ff14
 	}()
 
 	return
@@ -248,7 +185,6 @@
 		}
 
 		return c.client.NewSession()
-<<<<<<< HEAD
 	}
 
 	return session, nil
@@ -279,41 +215,6 @@
 	}
 
 	log.Printf("handshaking with SSH")
-	c.client, err = ssh.Client(c.conn, c.config.SSHConfig)
-	if err != nil {
-		log.Printf("handshake error: %s", err)
-	}
-=======
-	}
-
-	return session, nil
-}
-
-func (c *comm) reconnect() (err error) {
-	if c.conn != nil {
-		c.conn.Close()
-	}
-
-	// Set the conn and client to nil since we'll recreate it
-	c.conn = nil
-	c.client = nil
-
-	log.Printf("reconnecting to TCP connection for SSH")
-	c.conn, err = c.config.Connection()
-	if err != nil {
-		// Explicitly set this to the REAL nil. Connection() can return
-		// a nil implementation of net.Conn which will make the
-		// "if c.conn == nil" check fail above. Read here for more information
-		// on this psychotic language feature:
-		//
-		// http://golang.org/doc/faq#nil_error
-		c.conn = nil
-
-		log.Printf("reconnection error: %s", err)
-		return
-	}
-
-	log.Printf("handshaking with SSH")
 	sshConn, sshChan, req, err := ssh.NewClientConn(c.conn, c.address, c.config.SSHConfig)
 	if err != nil {
 		log.Printf("handshake error: %s", err)
@@ -321,7 +222,6 @@
 	if sshConn != nil {
 		c.client = ssh.NewClient(sshConn, sshChan, req)
 	}
->>>>>>> df79ff14
 
 	return
 }
