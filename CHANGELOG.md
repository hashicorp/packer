--- conflicted
+++ resolved
@@ -14,14 +14,11 @@
     read more about this[GH-8437]
 
 ### FEATURES:
-<<<<<<< HEAD
 * builder/vsphere-clone: Add boot_command support to vsphere-clone builder,
     including support for starting an HTTP server
-=======
 * **New post-processor** Yandex Export [GH-9124]
 * HCL2/core: Add command/console support for HCL2 config files [GH-9359]
 * HCL2/core: Add command/validate support for HCL2 config files [GH-9346]
->>>>>>> 451d4c26
 * HCL2/core: it is now possible to set source fields from the `build` block
     [GH-9291]
 
