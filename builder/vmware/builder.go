--- conflicted
+++ resolved
@@ -15,12 +15,8 @@
 	"time"
 )
 
-<<<<<<< HEAD
 const TypeId = "mitchellh.vmware"
-=======
-const BuilderId = "mitchellh.vmware"
 const BuilderIdESX = "mitchellh.vmware-esx"
->>>>>>> 453dab7d
 
 type Builder struct {
 	config config
@@ -469,13 +465,13 @@
 	}
 
 	// Set the proper builder ID
-	builderId := BuilderId
+	builderId := TypeId
 	if b.config.RemoteType != "" {
 		builderId = BuilderIdESX
 	}
 
 	return &Artifact{
-		builderId: builderId,
+		typeId: builderId,
 		dir:       b.config.OutputDir,
 		f:         files,
 	}, nil
