--- conflicted
+++ resolved
@@ -8,18 +8,13 @@
 // Artifact is the result of running the VMware builder, namely a set
 // of files associated with the resulting machine.
 type Artifact struct {
-	builderId string
+	typeId string
 	dir       string
 	f         []string
 }
 
-<<<<<<< HEAD
 func (*Artifact) TypeId() string {
 	return TypeId
-=======
-func (a *Artifact) BuilderId() string {
-	return a.builderId
->>>>>>> 453dab7d
 }
 
 func (a *Artifact) Files() []string {
