package iso

import (
	"context"
	"errors"
	"fmt"
	"time"

	"github.com/hashicorp/hcl/v2/hcldec"
	vmwcommon "github.com/hashicorp/packer/builder/vmware/common"
	"github.com/hashicorp/packer/common"
	"github.com/hashicorp/packer/helper/communicator"
	"github.com/hashicorp/packer/helper/multistep"
	"github.com/hashicorp/packer/packer"
)

type Builder struct {
	config Config
	runner multistep.Runner
}

func (b *Builder) ConfigSpec() hcldec.ObjectSpec { return b.config.FlatMapstructure().HCL2Spec() }

func (b *Builder) Prepare(raws ...interface{}) ([]string, []string, error) {
	warnings, errs := b.config.Prepare(raws...)
	if errs != nil {
		return nil, warnings, errs
	}

	return nil, warnings, nil
}

func (b *Builder) Run(ctx context.Context, ui packer.Ui, hook packer.Hook) (packer.Artifact, error) {
	driver, err := vmwcommon.NewDriver(&b.config.DriverConfig, &b.config.SSHConfig, b.config.VMName)
	if err != nil {
		return nil, fmt.Errorf("Failed creating VMware driver: %s", err)
	}

	// Determine the output dir implementation
	var dir vmwcommon.OutputDir
	switch d := driver.(type) {
	case vmwcommon.OutputDir:
		dir = d
	default:
		dir = new(vmwcommon.LocalOutputDir)
	}

	// The OutputDir will track remote esxi output; exportOutputPath preserves
	// the path to the output on the machine running Packer.
	exportOutputPath := b.config.OutputDir

	if b.config.RemoteType != "" {
		b.config.OutputDir = b.config.VMName
	}
	dir.SetOutputDir(b.config.OutputDir)

	// Setup the state bag
	state := new(multistep.BasicStateBag)
	state.Put("config", &b.config)
	state.Put("debug", b.config.PackerDebug)
	state.Put("dir", dir)
	state.Put("driver", driver)
	state.Put("hook", hook)
	state.Put("ui", ui)
	state.Put("sshConfig", &b.config.SSHConfig)
	state.Put("driverConfig", &b.config.DriverConfig)
	state.Put("temporaryDevices", []string{}) // Devices (in .vmx) created by packer during building

	steps := []multistep.Step{
		&vmwcommon.StepPrepareTools{
			RemoteType:        b.config.RemoteType,
			ToolsUploadFlavor: b.config.ToolsUploadFlavor,
		},
		&common.StepDownload{
			Checksum:    b.config.ISOChecksum,
			Description: "ISO",
			Extension:   b.config.TargetExtension,
			ResultKey:   "iso_path",
			TargetPath:  b.config.TargetPath,
			Url:         b.config.ISOUrls,
		},
		&vmwcommon.StepOutputDir{
			Force: b.config.PackerForce,
		},
		&common.StepCreateFloppy{
			Files:       b.config.FloppyConfig.FloppyFiles,
			Directories: b.config.FloppyConfig.FloppyDirectories,
			Label:       b.config.FloppyConfig.FloppyLabel,
		},
		&vmwcommon.StepRemoteUpload{
			Key:       "floppy_path",
			Message:   "Uploading Floppy to remote machine...",
			DoCleanup: true,
			Checksum:  "none",
		},
		&vmwcommon.StepRemoteUpload{
<<<<<<< HEAD
			Key:      "iso_path",
			Message:  "Uploading ISO to remote machine...",
			Checksum: b.config.ISOChecksum,
=======
			Key:          "iso_path",
			Message:      "Uploading ISO to remote machine...",
			DoCleanup:    b.config.DriverConfig.CleanUpRemoteCache,
			Checksum:     b.config.ISOChecksum,
			ChecksumType: b.config.ISOChecksumType,
>>>>>>> 7ee5870a
		},
		&stepCreateDisk{},
		&stepCreateVMX{},
		&vmwcommon.StepConfigureVMX{
			CustomData:  b.config.VMXData,
			VMName:      b.config.VMName,
			DisplayName: b.config.VMXDisplayName,
		},
		&vmwcommon.StepSuppressMessages{},
		&vmwcommon.StepHTTPIPDiscover{},
		&common.StepHTTPServer{
			HTTPDir:     b.config.HTTPDir,
			HTTPPortMin: b.config.HTTPPortMin,
			HTTPPortMax: b.config.HTTPPortMax,
		},
		&vmwcommon.StepConfigureVNC{
			Enabled:            !b.config.DisableVNC,
			VNCBindAddress:     b.config.VNCBindAddress,
			VNCPortMin:         b.config.VNCPortMin,
			VNCPortMax:         b.config.VNCPortMax,
			VNCDisablePassword: b.config.VNCDisablePassword,
		},
		&vmwcommon.StepRegister{
			Format:         b.config.Format,
			KeepRegistered: b.config.KeepRegistered,
			SkipExport:     b.config.SkipExport,
		},
		&vmwcommon.StepRun{
			DurationBeforeStop: 5 * time.Second,
			Headless:           b.config.Headless,
		},
		&vmwcommon.StepTypeBootCommand{
			BootWait:    b.config.BootWait,
			VNCEnabled:  !b.config.DisableVNC,
			BootCommand: b.config.FlatBootCommand(),
			VMName:      b.config.VMName,
			Ctx:         b.config.ctx,
			KeyInterval: b.config.VNCConfig.BootKeyInterval,
		},
		&communicator.StepConnect{
			Config:    &b.config.SSHConfig.Comm,
			Host:      driver.CommHost,
			SSHConfig: b.config.SSHConfig.Comm.SSHConfigFunc(),
		},
		&vmwcommon.StepUploadTools{
			RemoteType:        b.config.RemoteType,
			ToolsUploadFlavor: b.config.ToolsUploadFlavor,
			ToolsUploadPath:   b.config.ToolsUploadPath,
			Ctx:               b.config.ctx,
		},
		&common.StepProvision{},
		&common.StepCleanupTempKeys{
			Comm: &b.config.SSHConfig.Comm,
		},
		&vmwcommon.StepShutdown{
			Command: b.config.ShutdownCommand,
			Timeout: b.config.ShutdownTimeout,
		},
		&vmwcommon.StepCleanFiles{},
		&vmwcommon.StepCompactDisk{
			Skip: b.config.SkipCompaction,
		},
		&vmwcommon.StepConfigureVMX{
			CustomData:  b.config.VMXDataPost,
			SkipFloppy:  true,
			VMName:      b.config.VMName,
			DisplayName: b.config.VMXDisplayName,
		},
		&vmwcommon.StepCleanVMX{
			RemoveEthernetInterfaces: b.config.VMXConfig.VMXRemoveEthernet,
			VNCEnabled:               !b.config.DisableVNC,
		},
		&vmwcommon.StepUploadVMX{
			RemoteType: b.config.RemoteType,
		},
		&vmwcommon.StepExport{
			Format:         b.config.Format,
			SkipExport:     b.config.SkipExport,
			VMName:         b.config.VMName,
			OVFToolOptions: b.config.OVFToolOptions,
			OutputDir:      exportOutputPath,
		},
	}

	// Run!
	b.runner = common.NewRunnerWithPauseFn(steps, b.config.PackerConfig, ui, state)
	b.runner.Run(ctx, state)

	// If there was an error, return that
	if rawErr, ok := state.GetOk("error"); ok {
		return nil, rawErr.(error)
	}

	// If we were interrupted or cancelled, then just exit.
	if _, ok := state.GetOk(multistep.StateCancelled); ok {
		return nil, errors.New("Build was cancelled.")
	}

	if _, ok := state.GetOk(multistep.StateHalted); ok {
		return nil, errors.New("Build was halted.")
	}

	// Compile the artifact list
	return vmwcommon.NewArtifact(b.config.RemoteType, b.config.Format, exportOutputPath,
		b.config.VMName, b.config.SkipExport, b.config.KeepRegistered, state)
}<|MERGE_RESOLUTION|>--- conflicted
+++ resolved
@@ -94,17 +94,10 @@
 			Checksum:  "none",
 		},
 		&vmwcommon.StepRemoteUpload{
-<<<<<<< HEAD
-			Key:      "iso_path",
-			Message:  "Uploading ISO to remote machine...",
-			Checksum: b.config.ISOChecksum,
-=======
-			Key:          "iso_path",
-			Message:      "Uploading ISO to remote machine...",
-			DoCleanup:    b.config.DriverConfig.CleanUpRemoteCache,
-			Checksum:     b.config.ISOChecksum,
-			ChecksumType: b.config.ISOChecksumType,
->>>>>>> 7ee5870a
+			Key:       "iso_path",
+			Message:   "Uploading ISO to remote machine...",
+			DoCleanup: b.config.DriverConfig.CleanUpRemoteCache,
+			Checksum:  b.config.ISOChecksum,
 		},
 		&stepCreateDisk{},
 		&stepCreateVMX{},
