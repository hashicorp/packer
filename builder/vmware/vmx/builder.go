--- conflicted
+++ resolved
@@ -84,25 +84,16 @@
 			DurationBeforeStop: 5 * time.Second,
 			Headless:           b.config.Headless,
 		},
-<<<<<<< HEAD
+		&vmwcommon.StepTypeBootCommand{
+			BootCommand: b.config.BootCommand,
+			VMName:      b.config.VMName,
+			Tpl:         b.config.tpl,
+		},
 		vmwcommon.NewConnectStep(
 			b.config.RunConfig.CommunicatorType,
 			driver,
 			&b.config.SSHConfig,
 			&b.config.WinRMConfig),
-=======
-		&vmwcommon.StepTypeBootCommand{
-			BootCommand: b.config.BootCommand,
-			VMName:      b.config.VMName,
-			Tpl:         b.config.tpl,
-		},
-		&common.StepConnectSSH{
-			SSHAddress:     driver.SSHAddress,
-			SSHConfig:      vmwcommon.SSHConfigFunc(&b.config.SSHConfig),
-			SSHWaitTimeout: b.config.SSHWaitTimeout,
-			NoPty:          b.config.SSHSkipRequestPty,
-		},
->>>>>>> a7122b3c
 		&vmwcommon.StepUploadTools{
 			RemoteType:        b.config.RemoteType,
 			ToolsUploadFlavor: b.config.ToolsUploadFlavor,
