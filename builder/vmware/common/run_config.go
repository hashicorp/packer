--- conflicted
+++ resolved
@@ -29,12 +29,12 @@
 		c.RawBootWait = "10s"
 	}
 
-<<<<<<< HEAD
 	if c.CommunicatorType == "" {
 		c.CommunicatorType = packer.SSHCommunicatorType
 	} else {
 		c.CommunicatorType = strings.ToLower(c.CommunicatorType)
-=======
+	}
+
 	if c.HTTPPortMin == 0 {
 		c.HTTPPortMin = 8000
 	}
@@ -49,7 +49,6 @@
 
 	if c.VNCPortMax == 0 {
 		c.VNCPortMax = 6000
->>>>>>> a7122b3c
 	}
 
 	templates := map[string]*string{
@@ -74,12 +73,12 @@
 		}
 	}
 
-<<<<<<< HEAD
 	if c.CommunicatorType != packer.WinRMCommunicatorType && c.CommunicatorType != packer.SSHCommunicatorType {
 		errs = append(
 			errs, fmt.Errorf("Invalid communicator type: %s, expected %s or %s",
 				c.CommunicatorType, packer.WinRMCommunicatorType, packer.SSHCommunicatorType))
-=======
+	}
+
 	if c.HTTPPortMin > c.HTTPPortMax {
 		errs = append(errs,
 			errors.New("http_port_min must be less than http_port_max"))
@@ -88,7 +87,6 @@
 	if c.VNCPortMin > c.VNCPortMax {
 		errs = append(
 			errs, fmt.Errorf("vnc_port_min must be less than vnc_port_max"))
->>>>>>> a7122b3c
 	}
 
 	return errs
