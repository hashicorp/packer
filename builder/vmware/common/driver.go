--- conflicted
+++ resolved
@@ -80,33 +80,13 @@
 	case "windows":
 		drivers = []Driver{
 			&Workstation10Driver{
-<<<<<<< HEAD
 				Workstation9Driver: Workstation9Driver{},
 			},
 			&Workstation9Driver{},
-			&Player5LinuxDriver{},
-		}
-	case "windows":
-		drivers = []Driver{
-			&Workstation10Driver{
-				Workstation9Driver: Workstation9Driver{},
-=======
-				Workstation9Driver: Workstation9Driver{
-					SSHConfig: config,
-				},
+			&Player6Driver{
+				Player5Driver: Player5Driver{},
 			},
-			&Workstation9Driver{
-				SSHConfig: config,
-			},
-			&Player6Driver{
-				Player5Driver: Player5Driver{
-					SSHConfig: config,
-				},
-			},
-			&Player5Driver{
-				SSHConfig: config,
->>>>>>> a7122b3c
-			},
+			&Player5Driver{},
 			&Workstation9Driver{},
 		}
 	default:
