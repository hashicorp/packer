package common

import (
	"errors"
	"fmt"
	"log"
	"os"
	"os/exec"
	"path/filepath"
	"strings"

	"github.com/mitchellh/multistep"
)

// Player5Driver is a driver that can run VMware Player 5 on Linux.
type Player5Driver struct {
	AppPath          string
	VdiskManagerPath string
	QemuImgPath      string
	VmrunPath        string
}

func (d *Player5Driver) Clone(dst, src string) error {
	return errors.New("Cloning is not supported with VMWare Player version 5. Please use VMWare Player version 6, or greater.")
}

func (d *Player5Driver) CompactDisk(diskPath string) error {
	if d.QemuImgPath != "" {
		return d.qemuCompactDisk(diskPath)
	}

	defragCmd := exec.Command(d.VdiskManagerPath, "-d", diskPath)
	if _, _, err := runAndLog(defragCmd); err != nil {
		return err
	}

	shrinkCmd := exec.Command(d.VdiskManagerPath, "-k", diskPath)
	if _, _, err := runAndLog(shrinkCmd); err != nil {
		return err
	}

	return nil
}

func (d *Player5Driver) qemuCompactDisk(diskPath string) error {
	cmd := exec.Command(d.QemuImgPath, "convert", "-f", "vmdk", "-O", "vmdk", "-o", "compat6", diskPath, diskPath+".new")
	if _, _, err := runAndLog(cmd); err != nil {
		return err
	}

	if err := os.Remove(diskPath); err != nil {
		return err
	}

	if err := os.Rename(diskPath+".new", diskPath); err != nil {
		return err
	}

	return nil
}

func (d *Player5Driver) CreateDisk(output string, size string, type_id string) error {
	var cmd *exec.Cmd
	if d.QemuImgPath != "" {
		cmd = exec.Command(d.QemuImgPath, "create", "-f", "vmdk", "-o", "compat6", output, size)
	} else {
		cmd = exec.Command(d.VdiskManagerPath, "-c", "-s", size, "-a", "lsilogic", "-t", type_id, output)
	}
	if _, _, err := runAndLog(cmd); err != nil {
		return err
	}

	return nil
}

func (d *Player5Driver) IsRunning(vmxPath string) (bool, error) {
	vmxPath, err := filepath.Abs(vmxPath)
	if err != nil {
		return false, err
	}

	cmd := exec.Command(d.VmrunPath, "-T", "player", "list")
	stdout, _, err := runAndLog(cmd)
	if err != nil {
		return false, err
	}

	for _, line := range strings.Split(stdout, "\n") {
		if line == vmxPath {
			return true, nil
		}
	}

	return false, nil
}

<<<<<<< HEAD
func (d *Player5LinuxDriver) IPAddress(state multistep.StateBag) (string, error) {
	return IPAddressFunc()(state)
=======
func (d *Player5Driver) SSHAddress(state multistep.StateBag) (string, error) {
	return SSHAddressFunc(d.SSHConfig)(state)
>>>>>>> a7122b3c
}

func (d *Player5Driver) Start(vmxPath string, headless bool) error {
	guiArgument := "gui"
	if headless {
		guiArgument = "nogui"
	}

	cmd := exec.Command(d.VmrunPath, "-T", "player", "start", vmxPath, guiArgument)
	if _, _, err := runAndLog(cmd); err != nil {
		return err
	}

	return nil
}

func (d *Player5Driver) Stop(vmxPath string) error {
	cmd := exec.Command(d.VmrunPath, "-T", "player", "stop", vmxPath, "hard")
	if _, _, err := runAndLog(cmd); err != nil {
		return err
	}

	return nil
}

func (d *Player5Driver) SuppressMessages(vmxPath string) error {
	return nil
}

func (d *Player5Driver) Verify() error {
	var err error
	if d.AppPath == "" {
		if d.AppPath, err = playerFindVMware(); err != nil {
			return err
		}
	}

	if d.VmrunPath == "" {
		if d.VmrunPath, err = playerFindVmrun(); err != nil {
			return err
		}
	}

	if d.VdiskManagerPath == "" {
		d.VdiskManagerPath, err = playerFindVdiskManager()
	}

	if d.VdiskManagerPath == "" && d.QemuImgPath == "" {
		d.QemuImgPath, err = playerFindQemuImg()
	}

	if err != nil {
		return fmt.Errorf(
			"Neither 'vmware-vdiskmanager', nor 'qemu-img' found in path.\n" +
				"One of these is required to configure disks for VMware Player.")
	}

	log.Printf("VMware app path: %s", d.AppPath)
	log.Printf("vmrun path: %s", d.VmrunPath)
	log.Printf("vdisk-manager path: %s", d.VdiskManagerPath)
	log.Printf("qemu-img path: %s", d.QemuImgPath)

	if _, err := os.Stat(d.AppPath); err != nil {
		return fmt.Errorf("VMware application not found: %s", d.AppPath)
	}

	if _, err := os.Stat(d.VmrunPath); err != nil {
		return fmt.Errorf("'vmrun' application not found: %s", d.VmrunPath)
	}

	if d.VdiskManagerPath != "" {
		_, err = os.Stat(d.VdiskManagerPath)
	} else {
		_, err = os.Stat(d.QemuImgPath)
	}

	if err != nil {
		return fmt.Errorf(
			"Neither 'vmware-vdiskmanager', nor 'qemu-img' found in path.\n" +
				"One of these is required to configure disks for VMware Player.")
	}

	return nil
}

func (d *Player5Driver) ToolsIsoPath(flavor string) string {
	return playerToolsIsoPath(flavor)
}

func (d *Player5Driver) ToolsInstall() error {
	return nil
}

func (d *Player5Driver) DhcpLeasesPath(device string) string {
	return playerDhcpLeasesPath(device)
}

func (d *Player5Driver) VmnetnatConfPath() string {
	return playerVmnetnatConfPath()
}<|MERGE_RESOLUTION|>--- conflicted
+++ resolved
@@ -94,13 +94,8 @@
 	return false, nil
 }
 
-<<<<<<< HEAD
-func (d *Player5LinuxDriver) IPAddress(state multistep.StateBag) (string, error) {
+func (d *Player5Driver) IPAddress(state multistep.StateBag) (string, error) {
 	return IPAddressFunc()(state)
-=======
-func (d *Player5Driver) SSHAddress(state multistep.StateBag) (string, error) {
-	return SSHAddressFunc(d.SSHConfig)(state)
->>>>>>> a7122b3c
 }
 
 func (d *Player5Driver) Start(vmxPath string, headless bool) error {
