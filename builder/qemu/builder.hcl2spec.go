// Code generated by "mapstructure-to-hcl2 -type Config"; DO NOT EDIT.
package qemu

import (
	"github.com/hashicorp/hcl/v2/hcldec"
	"github.com/zclconf/go-cty/cty"
)

// FlatConfig is an auto-generated flat version of Config.
// Where the contents of a field with a `mapstructure:,squash` tag are bubbled up.
type FlatConfig struct {
<<<<<<< HEAD
	PackerBuildName           *string           `mapstructure:"packer_build_name" cty:"packer_build_name" hcl:"packer_build_name"`
	PackerBuilderType         *string           `mapstructure:"packer_builder_type" cty:"packer_builder_type" hcl:"packer_builder_type"`
	PackerDebug               *bool             `mapstructure:"packer_debug" cty:"packer_debug" hcl:"packer_debug"`
	PackerForce               *bool             `mapstructure:"packer_force" cty:"packer_force" hcl:"packer_force"`
	PackerOnError             *string           `mapstructure:"packer_on_error" cty:"packer_on_error" hcl:"packer_on_error"`
	PackerUserVars            map[string]string `mapstructure:"packer_user_variables" cty:"packer_user_variables" hcl:"packer_user_variables"`
	PackerSensitiveVars       []string          `mapstructure:"packer_sensitive_variables" cty:"packer_sensitive_variables" hcl:"packer_sensitive_variables"`
	HTTPDir                   *string           `mapstructure:"http_directory" cty:"http_directory" hcl:"http_directory"`
	HTTPPortMin               *int              `mapstructure:"http_port_min" cty:"http_port_min" hcl:"http_port_min"`
	HTTPPortMax               *int              `mapstructure:"http_port_max" cty:"http_port_max" hcl:"http_port_max"`
	ISOChecksum               *string           `mapstructure:"iso_checksum" required:"true" cty:"iso_checksum" hcl:"iso_checksum"`
	ISOChecksumURL            *string           `mapstructure:"iso_checksum_url" cty:"iso_checksum_url" hcl:"iso_checksum_url"`
	ISOChecksumType           *string           `mapstructure:"iso_checksum_type" cty:"iso_checksum_type" hcl:"iso_checksum_type"`
	RawSingleISOUrl           *string           `mapstructure:"iso_url" required:"true" cty:"iso_url" hcl:"iso_url"`
	ISOUrls                   []string          `mapstructure:"iso_urls" cty:"iso_urls" hcl:"iso_urls"`
	TargetPath                *string           `mapstructure:"iso_target_path" cty:"iso_target_path" hcl:"iso_target_path"`
	TargetExtension           *string           `mapstructure:"iso_target_extension" cty:"iso_target_extension" hcl:"iso_target_extension"`
	BootGroupInterval         *string           `mapstructure:"boot_keygroup_interval" cty:"boot_keygroup_interval" hcl:"boot_keygroup_interval"`
	BootWait                  *string           `mapstructure:"boot_wait" cty:"boot_wait" hcl:"boot_wait"`
	BootCommand               []string          `mapstructure:"boot_command" cty:"boot_command" hcl:"boot_command"`
	DisableVNC                *bool             `mapstructure:"disable_vnc" cty:"disable_vnc" hcl:"disable_vnc"`
	BootKeyInterval           *string           `mapstructure:"boot_key_interval" cty:"boot_key_interval" hcl:"boot_key_interval"`
	ShutdownCommand           *string           `mapstructure:"shutdown_command" required:"false" cty:"shutdown_command" hcl:"shutdown_command"`
	ShutdownTimeout           *string           `mapstructure:"shutdown_timeout" required:"false" cty:"shutdown_timeout" hcl:"shutdown_timeout"`
	Type                      *string           `mapstructure:"communicator" cty:"communicator" hcl:"communicator"`
	PauseBeforeConnect        *string           `mapstructure:"pause_before_connecting" cty:"pause_before_connecting" hcl:"pause_before_connecting"`
	SSHHost                   *string           `mapstructure:"ssh_host" cty:"ssh_host" hcl:"ssh_host"`
	SSHPort                   *int              `mapstructure:"ssh_port" cty:"ssh_port" hcl:"ssh_port"`
	SSHUsername               *string           `mapstructure:"ssh_username" cty:"ssh_username" hcl:"ssh_username"`
	SSHPassword               *string           `mapstructure:"ssh_password" cty:"ssh_password" hcl:"ssh_password"`
	SSHKeyPairName            *string           `mapstructure:"ssh_keypair_name" cty:"ssh_keypair_name" hcl:"ssh_keypair_name"`
	SSHTemporaryKeyPairName   *string           `mapstructure:"temporary_key_pair_name" cty:"temporary_key_pair_name" hcl:"temporary_key_pair_name"`
	SSHClearAuthorizedKeys    *bool             `mapstructure:"ssh_clear_authorized_keys" cty:"ssh_clear_authorized_keys" hcl:"ssh_clear_authorized_keys"`
	SSHPrivateKeyFile         *string           `mapstructure:"ssh_private_key_file" cty:"ssh_private_key_file" hcl:"ssh_private_key_file"`
	SSHPty                    *bool             `mapstructure:"ssh_pty" cty:"ssh_pty" hcl:"ssh_pty"`
	SSHTimeout                *string           `mapstructure:"ssh_timeout" cty:"ssh_timeout" hcl:"ssh_timeout"`
	SSHWaitTimeout            *string           `mapstructure:"ssh_wait_timeout" undocumented:"true" cty:"ssh_wait_timeout" hcl:"ssh_wait_timeout"`
	SSHAgentAuth              *bool             `mapstructure:"ssh_agent_auth" cty:"ssh_agent_auth" hcl:"ssh_agent_auth"`
	SSHDisableAgentForwarding *bool             `mapstructure:"ssh_disable_agent_forwarding" cty:"ssh_disable_agent_forwarding" hcl:"ssh_disable_agent_forwarding"`
	SSHHandshakeAttempts      *int              `mapstructure:"ssh_handshake_attempts" cty:"ssh_handshake_attempts" hcl:"ssh_handshake_attempts"`
	SSHBastionHost            *string           `mapstructure:"ssh_bastion_host" cty:"ssh_bastion_host" hcl:"ssh_bastion_host"`
	SSHBastionPort            *int              `mapstructure:"ssh_bastion_port" cty:"ssh_bastion_port" hcl:"ssh_bastion_port"`
	SSHBastionAgentAuth       *bool             `mapstructure:"ssh_bastion_agent_auth" cty:"ssh_bastion_agent_auth" hcl:"ssh_bastion_agent_auth"`
	SSHBastionUsername        *string           `mapstructure:"ssh_bastion_username" cty:"ssh_bastion_username" hcl:"ssh_bastion_username"`
	SSHBastionPassword        *string           `mapstructure:"ssh_bastion_password" cty:"ssh_bastion_password" hcl:"ssh_bastion_password"`
	SSHBastionInteractive     *bool             `mapstructure:"ssh_bastion_interactive" cty:"ssh_bastion_interactive" hcl:"ssh_bastion_interactive"`
	SSHBastionPrivateKeyFile  *string           `mapstructure:"ssh_bastion_private_key_file" cty:"ssh_bastion_private_key_file" hcl:"ssh_bastion_private_key_file"`
	SSHFileTransferMethod     *string           `mapstructure:"ssh_file_transfer_method" cty:"ssh_file_transfer_method" hcl:"ssh_file_transfer_method"`
	SSHProxyHost              *string           `mapstructure:"ssh_proxy_host" cty:"ssh_proxy_host" hcl:"ssh_proxy_host"`
	SSHProxyPort              *int              `mapstructure:"ssh_proxy_port" cty:"ssh_proxy_port" hcl:"ssh_proxy_port"`
	SSHProxyUsername          *string           `mapstructure:"ssh_proxy_username" cty:"ssh_proxy_username" hcl:"ssh_proxy_username"`
	SSHProxyPassword          *string           `mapstructure:"ssh_proxy_password" cty:"ssh_proxy_password" hcl:"ssh_proxy_password"`
	SSHKeepAliveInterval      *string           `mapstructure:"ssh_keep_alive_interval" cty:"ssh_keep_alive_interval" hcl:"ssh_keep_alive_interval"`
	SSHReadWriteTimeout       *string           `mapstructure:"ssh_read_write_timeout" cty:"ssh_read_write_timeout" hcl:"ssh_read_write_timeout"`
	SSHRemoteTunnels          []string          `mapstructure:"ssh_remote_tunnels" cty:"ssh_remote_tunnels" hcl:"ssh_remote_tunnels"`
	SSHLocalTunnels           []string          `mapstructure:"ssh_local_tunnels" cty:"ssh_local_tunnels" hcl:"ssh_local_tunnels"`
	SSHPublicKey              []byte            `mapstructure:"ssh_public_key" cty:"ssh_public_key" hcl:"ssh_public_key"`
	SSHPrivateKey             []byte            `mapstructure:"ssh_private_key" cty:"ssh_private_key" hcl:"ssh_private_key"`
	WinRMUser                 *string           `mapstructure:"winrm_username" cty:"winrm_username" hcl:"winrm_username"`
	WinRMPassword             *string           `mapstructure:"winrm_password" cty:"winrm_password" hcl:"winrm_password"`
	WinRMHost                 *string           `mapstructure:"winrm_host" cty:"winrm_host" hcl:"winrm_host"`
	WinRMPort                 *int              `mapstructure:"winrm_port" cty:"winrm_port" hcl:"winrm_port"`
	WinRMTimeout              *string           `mapstructure:"winrm_timeout" cty:"winrm_timeout" hcl:"winrm_timeout"`
	WinRMUseSSL               *bool             `mapstructure:"winrm_use_ssl" cty:"winrm_use_ssl" hcl:"winrm_use_ssl"`
	WinRMInsecure             *bool             `mapstructure:"winrm_insecure" cty:"winrm_insecure" hcl:"winrm_insecure"`
	WinRMUseNTLM              *bool             `mapstructure:"winrm_use_ntlm" cty:"winrm_use_ntlm" hcl:"winrm_use_ntlm"`
	FloppyFiles               []string          `mapstructure:"floppy_files" cty:"floppy_files" hcl:"floppy_files"`
	FloppyDirectories         []string          `mapstructure:"floppy_dirs" cty:"floppy_dirs" hcl:"floppy_dirs"`
	FloppyLabel               *string           `mapstructure:"floppy_label" cty:"floppy_label" hcl:"floppy_label"`
	ISOSkipCache              *bool             `mapstructure:"iso_skip_cache" required:"false" cty:"iso_skip_cache" hcl:"iso_skip_cache"`
	Accelerator               *string           `mapstructure:"accelerator" required:"false" cty:"accelerator" hcl:"accelerator"`
	AdditionalDiskSize        []string          `mapstructure:"disk_additional_size" required:"false" cty:"disk_additional_size" hcl:"disk_additional_size"`
	CpuCount                  *int              `mapstructure:"cpus" required:"false" cty:"cpus" hcl:"cpus"`
	DiskInterface             *string           `mapstructure:"disk_interface" required:"false" cty:"disk_interface" hcl:"disk_interface"`
	DiskSize                  *string           `mapstructure:"disk_size" required:"false" cty:"disk_size" hcl:"disk_size"`
	DiskCache                 *string           `mapstructure:"disk_cache" required:"false" cty:"disk_cache" hcl:"disk_cache"`
	DiskDiscard               *string           `mapstructure:"disk_discard" required:"false" cty:"disk_discard" hcl:"disk_discard"`
	DetectZeroes              *string           `mapstructure:"disk_detect_zeroes" required:"false" cty:"disk_detect_zeroes" hcl:"disk_detect_zeroes"`
	SkipCompaction            *bool             `mapstructure:"skip_compaction" required:"false" cty:"skip_compaction" hcl:"skip_compaction"`
	DiskCompression           *bool             `mapstructure:"disk_compression" required:"false" cty:"disk_compression" hcl:"disk_compression"`
	Format                    *string           `mapstructure:"format" required:"false" cty:"format" hcl:"format"`
	Headless                  *bool             `mapstructure:"headless" required:"false" cty:"headless" hcl:"headless"`
	DiskImage                 *bool             `mapstructure:"disk_image" required:"false" cty:"disk_image" hcl:"disk_image"`
	UseBackingFile            *bool             `mapstructure:"use_backing_file" required:"false" cty:"use_backing_file" hcl:"use_backing_file"`
	MachineType               *string           `mapstructure:"machine_type" required:"false" cty:"machine_type" hcl:"machine_type"`
	MemorySize                *int              `mapstructure:"memory" required:"false" cty:"memory" hcl:"memory"`
	NetDevice                 *string           `mapstructure:"net_device" required:"false" cty:"net_device" hcl:"net_device"`
	NetBridge                 *string           `mapstructure:"net_bridge" required:"false" cty:"net_bridge" hcl:"net_bridge"`
	OutputDir                 *string           `mapstructure:"output_directory" required:"false" cty:"output_directory" hcl:"output_directory"`
	QemuArgs                  [][]string        `mapstructure:"qemuargs" required:"false" cty:"qemuargs" hcl:"qemuargs"`
	QemuBinary                *string           `mapstructure:"qemu_binary" required:"false" cty:"qemu_binary" hcl:"qemu_binary"`
	QMPEnable                 *bool             `mapstructure:"qmp_enable" required:"false" cty:"qmp_enable" hcl:"qmp_enable"`
	QMPSocketPath             *string           `mapstructure:"qmp_socket_path" required:"false" cty:"qmp_socket_path" hcl:"qmp_socket_path"`
	SSHHostPortMin            *int              `mapstructure:"ssh_host_port_min" required:"false" cty:"ssh_host_port_min" hcl:"ssh_host_port_min"`
	SSHHostPortMax            *int              `mapstructure:"ssh_host_port_max" required:"false" cty:"ssh_host_port_max" hcl:"ssh_host_port_max"`
	UseDefaultDisplay         *bool             `mapstructure:"use_default_display" required:"false" cty:"use_default_display" hcl:"use_default_display"`
	Display                   *string           `mapstructure:"display" required:"false" cty:"display" hcl:"display"`
	VNCBindAddress            *string           `mapstructure:"vnc_bind_address" required:"false" cty:"vnc_bind_address" hcl:"vnc_bind_address"`
	VNCUsePassword            *bool             `mapstructure:"vnc_use_password" required:"false" cty:"vnc_use_password" hcl:"vnc_use_password"`
	VNCPortMin                *int              `mapstructure:"vnc_port_min" required:"false" cty:"vnc_port_min" hcl:"vnc_port_min"`
	VNCPortMax                *int              `mapstructure:"vnc_port_max" cty:"vnc_port_max" hcl:"vnc_port_max"`
	VMName                    *string           `mapstructure:"vm_name" required:"false" cty:"vm_name" hcl:"vm_name"`
	RunOnce                   *bool             `mapstructure:"run_once" cty:"run_once" hcl:"run_once"`
=======
	PackerBuildName           *string           `mapstructure:"packer_build_name" cty:"packer_build_name"`
	PackerBuilderType         *string           `mapstructure:"packer_builder_type" cty:"packer_builder_type"`
	PackerDebug               *bool             `mapstructure:"packer_debug" cty:"packer_debug"`
	PackerForce               *bool             `mapstructure:"packer_force" cty:"packer_force"`
	PackerOnError             *string           `mapstructure:"packer_on_error" cty:"packer_on_error"`
	PackerUserVars            map[string]string `mapstructure:"packer_user_variables" cty:"packer_user_variables"`
	PackerSensitiveVars       []string          `mapstructure:"packer_sensitive_variables" cty:"packer_sensitive_variables"`
	HTTPDir                   *string           `mapstructure:"http_directory" cty:"http_directory"`
	HTTPPortMin               *int              `mapstructure:"http_port_min" cty:"http_port_min"`
	HTTPPortMax               *int              `mapstructure:"http_port_max" cty:"http_port_max"`
	ISOChecksum               *string           `mapstructure:"iso_checksum" required:"true" cty:"iso_checksum"`
	RawSingleISOUrl           *string           `mapstructure:"iso_url" required:"true" cty:"iso_url"`
	ISOUrls                   []string          `mapstructure:"iso_urls" cty:"iso_urls"`
	TargetPath                *string           `mapstructure:"iso_target_path" cty:"iso_target_path"`
	TargetExtension           *string           `mapstructure:"iso_target_extension" cty:"iso_target_extension"`
	BootGroupInterval         *string           `mapstructure:"boot_keygroup_interval" cty:"boot_keygroup_interval"`
	BootWait                  *string           `mapstructure:"boot_wait" cty:"boot_wait"`
	BootCommand               []string          `mapstructure:"boot_command" cty:"boot_command"`
	DisableVNC                *bool             `mapstructure:"disable_vnc" cty:"disable_vnc"`
	BootKeyInterval           *string           `mapstructure:"boot_key_interval" cty:"boot_key_interval"`
	ShutdownCommand           *string           `mapstructure:"shutdown_command" required:"false" cty:"shutdown_command"`
	ShutdownTimeout           *string           `mapstructure:"shutdown_timeout" required:"false" cty:"shutdown_timeout"`
	Type                      *string           `mapstructure:"communicator" cty:"communicator"`
	PauseBeforeConnect        *string           `mapstructure:"pause_before_connecting" cty:"pause_before_connecting"`
	SSHHost                   *string           `mapstructure:"ssh_host" cty:"ssh_host"`
	SSHPort                   *int              `mapstructure:"ssh_port" cty:"ssh_port"`
	SSHUsername               *string           `mapstructure:"ssh_username" cty:"ssh_username"`
	SSHPassword               *string           `mapstructure:"ssh_password" cty:"ssh_password"`
	SSHKeyPairName            *string           `mapstructure:"ssh_keypair_name" cty:"ssh_keypair_name"`
	SSHTemporaryKeyPairName   *string           `mapstructure:"temporary_key_pair_name" cty:"temporary_key_pair_name"`
	SSHClearAuthorizedKeys    *bool             `mapstructure:"ssh_clear_authorized_keys" cty:"ssh_clear_authorized_keys"`
	SSHPrivateKeyFile         *string           `mapstructure:"ssh_private_key_file" cty:"ssh_private_key_file"`
	SSHPty                    *bool             `mapstructure:"ssh_pty" cty:"ssh_pty"`
	SSHTimeout                *string           `mapstructure:"ssh_timeout" cty:"ssh_timeout"`
	SSHWaitTimeout            *string           `mapstructure:"ssh_wait_timeout" undocumented:"true" cty:"ssh_wait_timeout"`
	SSHAgentAuth              *bool             `mapstructure:"ssh_agent_auth" cty:"ssh_agent_auth"`
	SSHDisableAgentForwarding *bool             `mapstructure:"ssh_disable_agent_forwarding" cty:"ssh_disable_agent_forwarding"`
	SSHHandshakeAttempts      *int              `mapstructure:"ssh_handshake_attempts" cty:"ssh_handshake_attempts"`
	SSHBastionHost            *string           `mapstructure:"ssh_bastion_host" cty:"ssh_bastion_host"`
	SSHBastionPort            *int              `mapstructure:"ssh_bastion_port" cty:"ssh_bastion_port"`
	SSHBastionAgentAuth       *bool             `mapstructure:"ssh_bastion_agent_auth" cty:"ssh_bastion_agent_auth"`
	SSHBastionUsername        *string           `mapstructure:"ssh_bastion_username" cty:"ssh_bastion_username"`
	SSHBastionPassword        *string           `mapstructure:"ssh_bastion_password" cty:"ssh_bastion_password"`
	SSHBastionInteractive     *bool             `mapstructure:"ssh_bastion_interactive" cty:"ssh_bastion_interactive"`
	SSHBastionPrivateKeyFile  *string           `mapstructure:"ssh_bastion_private_key_file" cty:"ssh_bastion_private_key_file"`
	SSHFileTransferMethod     *string           `mapstructure:"ssh_file_transfer_method" cty:"ssh_file_transfer_method"`
	SSHProxyHost              *string           `mapstructure:"ssh_proxy_host" cty:"ssh_proxy_host"`
	SSHProxyPort              *int              `mapstructure:"ssh_proxy_port" cty:"ssh_proxy_port"`
	SSHProxyUsername          *string           `mapstructure:"ssh_proxy_username" cty:"ssh_proxy_username"`
	SSHProxyPassword          *string           `mapstructure:"ssh_proxy_password" cty:"ssh_proxy_password"`
	SSHKeepAliveInterval      *string           `mapstructure:"ssh_keep_alive_interval" cty:"ssh_keep_alive_interval"`
	SSHReadWriteTimeout       *string           `mapstructure:"ssh_read_write_timeout" cty:"ssh_read_write_timeout"`
	SSHRemoteTunnels          []string          `mapstructure:"ssh_remote_tunnels" cty:"ssh_remote_tunnels"`
	SSHLocalTunnels           []string          `mapstructure:"ssh_local_tunnels" cty:"ssh_local_tunnels"`
	SSHPublicKey              []byte            `mapstructure:"ssh_public_key" cty:"ssh_public_key"`
	SSHPrivateKey             []byte            `mapstructure:"ssh_private_key" cty:"ssh_private_key"`
	WinRMUser                 *string           `mapstructure:"winrm_username" cty:"winrm_username"`
	WinRMPassword             *string           `mapstructure:"winrm_password" cty:"winrm_password"`
	WinRMHost                 *string           `mapstructure:"winrm_host" cty:"winrm_host"`
	WinRMPort                 *int              `mapstructure:"winrm_port" cty:"winrm_port"`
	WinRMTimeout              *string           `mapstructure:"winrm_timeout" cty:"winrm_timeout"`
	WinRMUseSSL               *bool             `mapstructure:"winrm_use_ssl" cty:"winrm_use_ssl"`
	WinRMInsecure             *bool             `mapstructure:"winrm_insecure" cty:"winrm_insecure"`
	WinRMUseNTLM              *bool             `mapstructure:"winrm_use_ntlm" cty:"winrm_use_ntlm"`
	FloppyFiles               []string          `mapstructure:"floppy_files" cty:"floppy_files"`
	FloppyDirectories         []string          `mapstructure:"floppy_dirs" cty:"floppy_dirs"`
	FloppyLabel               *string           `mapstructure:"floppy_label" cty:"floppy_label"`
	ISOSkipCache              *bool             `mapstructure:"iso_skip_cache" required:"false" cty:"iso_skip_cache"`
	Accelerator               *string           `mapstructure:"accelerator" required:"false" cty:"accelerator"`
	AdditionalDiskSize        []string          `mapstructure:"disk_additional_size" required:"false" cty:"disk_additional_size"`
	CpuCount                  *int              `mapstructure:"cpus" required:"false" cty:"cpus"`
	DiskInterface             *string           `mapstructure:"disk_interface" required:"false" cty:"disk_interface"`
	DiskSize                  *string           `mapstructure:"disk_size" required:"false" cty:"disk_size"`
	DiskCache                 *string           `mapstructure:"disk_cache" required:"false" cty:"disk_cache"`
	DiskDiscard               *string           `mapstructure:"disk_discard" required:"false" cty:"disk_discard"`
	DetectZeroes              *string           `mapstructure:"disk_detect_zeroes" required:"false" cty:"disk_detect_zeroes"`
	SkipCompaction            *bool             `mapstructure:"skip_compaction" required:"false" cty:"skip_compaction"`
	DiskCompression           *bool             `mapstructure:"disk_compression" required:"false" cty:"disk_compression"`
	Format                    *string           `mapstructure:"format" required:"false" cty:"format"`
	Headless                  *bool             `mapstructure:"headless" required:"false" cty:"headless"`
	DiskImage                 *bool             `mapstructure:"disk_image" required:"false" cty:"disk_image"`
	UseBackingFile            *bool             `mapstructure:"use_backing_file" required:"false" cty:"use_backing_file"`
	MachineType               *string           `mapstructure:"machine_type" required:"false" cty:"machine_type"`
	MemorySize                *int              `mapstructure:"memory" required:"false" cty:"memory"`
	NetDevice                 *string           `mapstructure:"net_device" required:"false" cty:"net_device"`
	NetBridge                 *string           `mapstructure:"net_bridge" required:"false" cty:"net_bridge"`
	OutputDir                 *string           `mapstructure:"output_directory" required:"false" cty:"output_directory"`
	QemuArgs                  [][]string        `mapstructure:"qemuargs" required:"false" cty:"qemuargs"`
	QemuBinary                *string           `mapstructure:"qemu_binary" required:"false" cty:"qemu_binary"`
	QMPEnable                 *bool             `mapstructure:"qmp_enable" required:"false" cty:"qmp_enable"`
	QMPSocketPath             *string           `mapstructure:"qmp_socket_path" required:"false" cty:"qmp_socket_path"`
	SSHHostPortMin            *int              `mapstructure:"ssh_host_port_min" required:"false" cty:"ssh_host_port_min"`
	SSHHostPortMax            *int              `mapstructure:"ssh_host_port_max" required:"false" cty:"ssh_host_port_max"`
	UseDefaultDisplay         *bool             `mapstructure:"use_default_display" required:"false" cty:"use_default_display"`
	Display                   *string           `mapstructure:"display" required:"false" cty:"display"`
	VNCBindAddress            *string           `mapstructure:"vnc_bind_address" required:"false" cty:"vnc_bind_address"`
	VNCUsePassword            *bool             `mapstructure:"vnc_use_password" required:"false" cty:"vnc_use_password"`
	VNCPortMin                *int              `mapstructure:"vnc_port_min" required:"false" cty:"vnc_port_min"`
	VNCPortMax                *int              `mapstructure:"vnc_port_max" cty:"vnc_port_max"`
	VMName                    *string           `mapstructure:"vm_name" required:"false" cty:"vm_name"`
	RunOnce                   *bool             `mapstructure:"run_once" cty:"run_once"`
>>>>>>> 0fa60c68
}

// FlatMapstructure returns a new FlatConfig.
// FlatConfig is an auto-generated flat version of Config.
// Where the contents a fields with a `mapstructure:,squash` tag are bubbled up.
func (*Config) FlatMapstructure() interface{ HCL2Spec() map[string]hcldec.Spec } {
	return new(FlatConfig)
}

// HCL2Spec returns the hcl spec of a Config.
// This spec is used by HCL to read the fields of Config.
// The decoded values from this spec will then be applied to a FlatConfig.
func (*FlatConfig) HCL2Spec() map[string]hcldec.Spec {
	s := map[string]hcldec.Spec{
		"packer_build_name":            &hcldec.AttrSpec{Name: "packer_build_name", Type: cty.String, Required: false},
		"packer_builder_type":          &hcldec.AttrSpec{Name: "packer_builder_type", Type: cty.String, Required: false},
		"packer_debug":                 &hcldec.AttrSpec{Name: "packer_debug", Type: cty.Bool, Required: false},
		"packer_force":                 &hcldec.AttrSpec{Name: "packer_force", Type: cty.Bool, Required: false},
		"packer_on_error":              &hcldec.AttrSpec{Name: "packer_on_error", Type: cty.String, Required: false},
		"packer_user_variables":        &hcldec.AttrSpec{Name: "packer_user_variables", Type: cty.Map(cty.String), Required: false},
		"packer_sensitive_variables":   &hcldec.AttrSpec{Name: "packer_sensitive_variables", Type: cty.List(cty.String), Required: false},
		"http_directory":               &hcldec.AttrSpec{Name: "http_directory", Type: cty.String, Required: false},
		"http_port_min":                &hcldec.AttrSpec{Name: "http_port_min", Type: cty.Number, Required: false},
		"http_port_max":                &hcldec.AttrSpec{Name: "http_port_max", Type: cty.Number, Required: false},
		"iso_checksum":                 &hcldec.AttrSpec{Name: "iso_checksum", Type: cty.String, Required: false},
		"iso_url":                      &hcldec.AttrSpec{Name: "iso_url", Type: cty.String, Required: false},
		"iso_urls":                     &hcldec.AttrSpec{Name: "iso_urls", Type: cty.List(cty.String), Required: false},
		"iso_target_path":              &hcldec.AttrSpec{Name: "iso_target_path", Type: cty.String, Required: false},
		"iso_target_extension":         &hcldec.AttrSpec{Name: "iso_target_extension", Type: cty.String, Required: false},
		"boot_keygroup_interval":       &hcldec.AttrSpec{Name: "boot_keygroup_interval", Type: cty.String, Required: false},
		"boot_wait":                    &hcldec.AttrSpec{Name: "boot_wait", Type: cty.String, Required: false},
		"boot_command":                 &hcldec.AttrSpec{Name: "boot_command", Type: cty.List(cty.String), Required: false},
		"disable_vnc":                  &hcldec.AttrSpec{Name: "disable_vnc", Type: cty.Bool, Required: false},
		"boot_key_interval":            &hcldec.AttrSpec{Name: "boot_key_interval", Type: cty.String, Required: false},
		"shutdown_command":             &hcldec.AttrSpec{Name: "shutdown_command", Type: cty.String, Required: false},
		"shutdown_timeout":             &hcldec.AttrSpec{Name: "shutdown_timeout", Type: cty.String, Required: false},
		"communicator":                 &hcldec.AttrSpec{Name: "communicator", Type: cty.String, Required: false},
		"pause_before_connecting":      &hcldec.AttrSpec{Name: "pause_before_connecting", Type: cty.String, Required: false},
		"ssh_host":                     &hcldec.AttrSpec{Name: "ssh_host", Type: cty.String, Required: false},
		"ssh_port":                     &hcldec.AttrSpec{Name: "ssh_port", Type: cty.Number, Required: false},
		"ssh_username":                 &hcldec.AttrSpec{Name: "ssh_username", Type: cty.String, Required: false},
		"ssh_password":                 &hcldec.AttrSpec{Name: "ssh_password", Type: cty.String, Required: false},
		"ssh_keypair_name":             &hcldec.AttrSpec{Name: "ssh_keypair_name", Type: cty.String, Required: false},
		"temporary_key_pair_name":      &hcldec.AttrSpec{Name: "temporary_key_pair_name", Type: cty.String, Required: false},
		"ssh_clear_authorized_keys":    &hcldec.AttrSpec{Name: "ssh_clear_authorized_keys", Type: cty.Bool, Required: false},
		"ssh_private_key_file":         &hcldec.AttrSpec{Name: "ssh_private_key_file", Type: cty.String, Required: false},
		"ssh_pty":                      &hcldec.AttrSpec{Name: "ssh_pty", Type: cty.Bool, Required: false},
		"ssh_timeout":                  &hcldec.AttrSpec{Name: "ssh_timeout", Type: cty.String, Required: false},
		"ssh_wait_timeout":             &hcldec.AttrSpec{Name: "ssh_wait_timeout", Type: cty.String, Required: false},
		"ssh_agent_auth":               &hcldec.AttrSpec{Name: "ssh_agent_auth", Type: cty.Bool, Required: false},
		"ssh_disable_agent_forwarding": &hcldec.AttrSpec{Name: "ssh_disable_agent_forwarding", Type: cty.Bool, Required: false},
		"ssh_handshake_attempts":       &hcldec.AttrSpec{Name: "ssh_handshake_attempts", Type: cty.Number, Required: false},
		"ssh_bastion_host":             &hcldec.AttrSpec{Name: "ssh_bastion_host", Type: cty.String, Required: false},
		"ssh_bastion_port":             &hcldec.AttrSpec{Name: "ssh_bastion_port", Type: cty.Number, Required: false},
		"ssh_bastion_agent_auth":       &hcldec.AttrSpec{Name: "ssh_bastion_agent_auth", Type: cty.Bool, Required: false},
		"ssh_bastion_username":         &hcldec.AttrSpec{Name: "ssh_bastion_username", Type: cty.String, Required: false},
		"ssh_bastion_password":         &hcldec.AttrSpec{Name: "ssh_bastion_password", Type: cty.String, Required: false},
		"ssh_bastion_interactive":      &hcldec.AttrSpec{Name: "ssh_bastion_interactive", Type: cty.Bool, Required: false},
		"ssh_bastion_private_key_file": &hcldec.AttrSpec{Name: "ssh_bastion_private_key_file", Type: cty.String, Required: false},
		"ssh_file_transfer_method":     &hcldec.AttrSpec{Name: "ssh_file_transfer_method", Type: cty.String, Required: false},
		"ssh_proxy_host":               &hcldec.AttrSpec{Name: "ssh_proxy_host", Type: cty.String, Required: false},
		"ssh_proxy_port":               &hcldec.AttrSpec{Name: "ssh_proxy_port", Type: cty.Number, Required: false},
		"ssh_proxy_username":           &hcldec.AttrSpec{Name: "ssh_proxy_username", Type: cty.String, Required: false},
		"ssh_proxy_password":           &hcldec.AttrSpec{Name: "ssh_proxy_password", Type: cty.String, Required: false},
		"ssh_keep_alive_interval":      &hcldec.AttrSpec{Name: "ssh_keep_alive_interval", Type: cty.String, Required: false},
		"ssh_read_write_timeout":       &hcldec.AttrSpec{Name: "ssh_read_write_timeout", Type: cty.String, Required: false},
		"ssh_remote_tunnels":           &hcldec.AttrSpec{Name: "ssh_remote_tunnels", Type: cty.List(cty.String), Required: false},
		"ssh_local_tunnels":            &hcldec.AttrSpec{Name: "ssh_local_tunnels", Type: cty.List(cty.String), Required: false},
		"ssh_public_key":               &hcldec.AttrSpec{Name: "ssh_public_key", Type: cty.List(cty.Number), Required: false},
		"ssh_private_key":              &hcldec.AttrSpec{Name: "ssh_private_key", Type: cty.List(cty.Number), Required: false},
		"winrm_username":               &hcldec.AttrSpec{Name: "winrm_username", Type: cty.String, Required: false},
		"winrm_password":               &hcldec.AttrSpec{Name: "winrm_password", Type: cty.String, Required: false},
		"winrm_host":                   &hcldec.AttrSpec{Name: "winrm_host", Type: cty.String, Required: false},
		"winrm_port":                   &hcldec.AttrSpec{Name: "winrm_port", Type: cty.Number, Required: false},
		"winrm_timeout":                &hcldec.AttrSpec{Name: "winrm_timeout", Type: cty.String, Required: false},
		"winrm_use_ssl":                &hcldec.AttrSpec{Name: "winrm_use_ssl", Type: cty.Bool, Required: false},
		"winrm_insecure":               &hcldec.AttrSpec{Name: "winrm_insecure", Type: cty.Bool, Required: false},
		"winrm_use_ntlm":               &hcldec.AttrSpec{Name: "winrm_use_ntlm", Type: cty.Bool, Required: false},
		"floppy_files":                 &hcldec.AttrSpec{Name: "floppy_files", Type: cty.List(cty.String), Required: false},
		"floppy_dirs":                  &hcldec.AttrSpec{Name: "floppy_dirs", Type: cty.List(cty.String), Required: false},
		"floppy_label":                 &hcldec.AttrSpec{Name: "floppy_label", Type: cty.String, Required: false},
		"iso_skip_cache":               &hcldec.AttrSpec{Name: "iso_skip_cache", Type: cty.Bool, Required: false},
		"accelerator":                  &hcldec.AttrSpec{Name: "accelerator", Type: cty.String, Required: false},
		"disk_additional_size":         &hcldec.AttrSpec{Name: "disk_additional_size", Type: cty.List(cty.String), Required: false},
		"cpus":                         &hcldec.AttrSpec{Name: "cpus", Type: cty.Number, Required: false},
		"disk_interface":               &hcldec.AttrSpec{Name: "disk_interface", Type: cty.String, Required: false},
		"disk_size":                    &hcldec.AttrSpec{Name: "disk_size", Type: cty.String, Required: false},
		"disk_cache":                   &hcldec.AttrSpec{Name: "disk_cache", Type: cty.String, Required: false},
		"disk_discard":                 &hcldec.AttrSpec{Name: "disk_discard", Type: cty.String, Required: false},
		"disk_detect_zeroes":           &hcldec.AttrSpec{Name: "disk_detect_zeroes", Type: cty.String, Required: false},
		"skip_compaction":              &hcldec.AttrSpec{Name: "skip_compaction", Type: cty.Bool, Required: false},
		"disk_compression":             &hcldec.AttrSpec{Name: "disk_compression", Type: cty.Bool, Required: false},
		"format":                       &hcldec.AttrSpec{Name: "format", Type: cty.String, Required: false},
		"headless":                     &hcldec.AttrSpec{Name: "headless", Type: cty.Bool, Required: false},
		"disk_image":                   &hcldec.AttrSpec{Name: "disk_image", Type: cty.Bool, Required: false},
		"use_backing_file":             &hcldec.AttrSpec{Name: "use_backing_file", Type: cty.Bool, Required: false},
		"machine_type":                 &hcldec.AttrSpec{Name: "machine_type", Type: cty.String, Required: false},
		"memory":                       &hcldec.AttrSpec{Name: "memory", Type: cty.Number, Required: false},
		"net_device":                   &hcldec.AttrSpec{Name: "net_device", Type: cty.String, Required: false},
		"net_bridge":                   &hcldec.AttrSpec{Name: "net_bridge", Type: cty.String, Required: false},
		"output_directory":             &hcldec.AttrSpec{Name: "output_directory", Type: cty.String, Required: false},
		"qemuargs":                     &hcldec.AttrSpec{Name: "qemuargs", Type: cty.List(cty.List(cty.String)), Required: false},
		"qemu_binary":                  &hcldec.AttrSpec{Name: "qemu_binary", Type: cty.String, Required: false},
		"qmp_enable":                   &hcldec.AttrSpec{Name: "qmp_enable", Type: cty.Bool, Required: false},
		"qmp_socket_path":              &hcldec.AttrSpec{Name: "qmp_socket_path", Type: cty.String, Required: false},
		"ssh_host_port_min":            &hcldec.AttrSpec{Name: "ssh_host_port_min", Type: cty.Number, Required: false},
		"ssh_host_port_max":            &hcldec.AttrSpec{Name: "ssh_host_port_max", Type: cty.Number, Required: false},
		"use_default_display":          &hcldec.AttrSpec{Name: "use_default_display", Type: cty.Bool, Required: false},
		"display":                      &hcldec.AttrSpec{Name: "display", Type: cty.String, Required: false},
		"vnc_bind_address":             &hcldec.AttrSpec{Name: "vnc_bind_address", Type: cty.String, Required: false},
		"vnc_use_password":             &hcldec.AttrSpec{Name: "vnc_use_password", Type: cty.Bool, Required: false},
		"vnc_port_min":                 &hcldec.AttrSpec{Name: "vnc_port_min", Type: cty.Number, Required: false},
		"vnc_port_max":                 &hcldec.AttrSpec{Name: "vnc_port_max", Type: cty.Number, Required: false},
		"vm_name":                      &hcldec.AttrSpec{Name: "vm_name", Type: cty.String, Required: false},
		"run_once":                     &hcldec.AttrSpec{Name: "run_once", Type: cty.Bool, Required: false},
	}
	return s
}<|MERGE_RESOLUTION|>--- conflicted
+++ resolved
@@ -9,7 +9,6 @@
 // FlatConfig is an auto-generated flat version of Config.
 // Where the contents of a field with a `mapstructure:,squash` tag are bubbled up.
 type FlatConfig struct {
-<<<<<<< HEAD
 	PackerBuildName           *string           `mapstructure:"packer_build_name" cty:"packer_build_name" hcl:"packer_build_name"`
 	PackerBuilderType         *string           `mapstructure:"packer_builder_type" cty:"packer_builder_type" hcl:"packer_builder_type"`
 	PackerDebug               *bool             `mapstructure:"packer_debug" cty:"packer_debug" hcl:"packer_debug"`
@@ -21,8 +20,6 @@
 	HTTPPortMin               *int              `mapstructure:"http_port_min" cty:"http_port_min" hcl:"http_port_min"`
 	HTTPPortMax               *int              `mapstructure:"http_port_max" cty:"http_port_max" hcl:"http_port_max"`
 	ISOChecksum               *string           `mapstructure:"iso_checksum" required:"true" cty:"iso_checksum" hcl:"iso_checksum"`
-	ISOChecksumURL            *string           `mapstructure:"iso_checksum_url" cty:"iso_checksum_url" hcl:"iso_checksum_url"`
-	ISOChecksumType           *string           `mapstructure:"iso_checksum_type" cty:"iso_checksum_type" hcl:"iso_checksum_type"`
 	RawSingleISOUrl           *string           `mapstructure:"iso_url" required:"true" cty:"iso_url" hcl:"iso_url"`
 	ISOUrls                   []string          `mapstructure:"iso_urls" cty:"iso_urls" hcl:"iso_urls"`
 	TargetPath                *string           `mapstructure:"iso_target_path" cty:"iso_target_path" hcl:"iso_target_path"`
@@ -113,109 +110,6 @@
 	VNCPortMax                *int              `mapstructure:"vnc_port_max" cty:"vnc_port_max" hcl:"vnc_port_max"`
 	VMName                    *string           `mapstructure:"vm_name" required:"false" cty:"vm_name" hcl:"vm_name"`
 	RunOnce                   *bool             `mapstructure:"run_once" cty:"run_once" hcl:"run_once"`
-=======
-	PackerBuildName           *string           `mapstructure:"packer_build_name" cty:"packer_build_name"`
-	PackerBuilderType         *string           `mapstructure:"packer_builder_type" cty:"packer_builder_type"`
-	PackerDebug               *bool             `mapstructure:"packer_debug" cty:"packer_debug"`
-	PackerForce               *bool             `mapstructure:"packer_force" cty:"packer_force"`
-	PackerOnError             *string           `mapstructure:"packer_on_error" cty:"packer_on_error"`
-	PackerUserVars            map[string]string `mapstructure:"packer_user_variables" cty:"packer_user_variables"`
-	PackerSensitiveVars       []string          `mapstructure:"packer_sensitive_variables" cty:"packer_sensitive_variables"`
-	HTTPDir                   *string           `mapstructure:"http_directory" cty:"http_directory"`
-	HTTPPortMin               *int              `mapstructure:"http_port_min" cty:"http_port_min"`
-	HTTPPortMax               *int              `mapstructure:"http_port_max" cty:"http_port_max"`
-	ISOChecksum               *string           `mapstructure:"iso_checksum" required:"true" cty:"iso_checksum"`
-	RawSingleISOUrl           *string           `mapstructure:"iso_url" required:"true" cty:"iso_url"`
-	ISOUrls                   []string          `mapstructure:"iso_urls" cty:"iso_urls"`
-	TargetPath                *string           `mapstructure:"iso_target_path" cty:"iso_target_path"`
-	TargetExtension           *string           `mapstructure:"iso_target_extension" cty:"iso_target_extension"`
-	BootGroupInterval         *string           `mapstructure:"boot_keygroup_interval" cty:"boot_keygroup_interval"`
-	BootWait                  *string           `mapstructure:"boot_wait" cty:"boot_wait"`
-	BootCommand               []string          `mapstructure:"boot_command" cty:"boot_command"`
-	DisableVNC                *bool             `mapstructure:"disable_vnc" cty:"disable_vnc"`
-	BootKeyInterval           *string           `mapstructure:"boot_key_interval" cty:"boot_key_interval"`
-	ShutdownCommand           *string           `mapstructure:"shutdown_command" required:"false" cty:"shutdown_command"`
-	ShutdownTimeout           *string           `mapstructure:"shutdown_timeout" required:"false" cty:"shutdown_timeout"`
-	Type                      *string           `mapstructure:"communicator" cty:"communicator"`
-	PauseBeforeConnect        *string           `mapstructure:"pause_before_connecting" cty:"pause_before_connecting"`
-	SSHHost                   *string           `mapstructure:"ssh_host" cty:"ssh_host"`
-	SSHPort                   *int              `mapstructure:"ssh_port" cty:"ssh_port"`
-	SSHUsername               *string           `mapstructure:"ssh_username" cty:"ssh_username"`
-	SSHPassword               *string           `mapstructure:"ssh_password" cty:"ssh_password"`
-	SSHKeyPairName            *string           `mapstructure:"ssh_keypair_name" cty:"ssh_keypair_name"`
-	SSHTemporaryKeyPairName   *string           `mapstructure:"temporary_key_pair_name" cty:"temporary_key_pair_name"`
-	SSHClearAuthorizedKeys    *bool             `mapstructure:"ssh_clear_authorized_keys" cty:"ssh_clear_authorized_keys"`
-	SSHPrivateKeyFile         *string           `mapstructure:"ssh_private_key_file" cty:"ssh_private_key_file"`
-	SSHPty                    *bool             `mapstructure:"ssh_pty" cty:"ssh_pty"`
-	SSHTimeout                *string           `mapstructure:"ssh_timeout" cty:"ssh_timeout"`
-	SSHWaitTimeout            *string           `mapstructure:"ssh_wait_timeout" undocumented:"true" cty:"ssh_wait_timeout"`
-	SSHAgentAuth              *bool             `mapstructure:"ssh_agent_auth" cty:"ssh_agent_auth"`
-	SSHDisableAgentForwarding *bool             `mapstructure:"ssh_disable_agent_forwarding" cty:"ssh_disable_agent_forwarding"`
-	SSHHandshakeAttempts      *int              `mapstructure:"ssh_handshake_attempts" cty:"ssh_handshake_attempts"`
-	SSHBastionHost            *string           `mapstructure:"ssh_bastion_host" cty:"ssh_bastion_host"`
-	SSHBastionPort            *int              `mapstructure:"ssh_bastion_port" cty:"ssh_bastion_port"`
-	SSHBastionAgentAuth       *bool             `mapstructure:"ssh_bastion_agent_auth" cty:"ssh_bastion_agent_auth"`
-	SSHBastionUsername        *string           `mapstructure:"ssh_bastion_username" cty:"ssh_bastion_username"`
-	SSHBastionPassword        *string           `mapstructure:"ssh_bastion_password" cty:"ssh_bastion_password"`
-	SSHBastionInteractive     *bool             `mapstructure:"ssh_bastion_interactive" cty:"ssh_bastion_interactive"`
-	SSHBastionPrivateKeyFile  *string           `mapstructure:"ssh_bastion_private_key_file" cty:"ssh_bastion_private_key_file"`
-	SSHFileTransferMethod     *string           `mapstructure:"ssh_file_transfer_method" cty:"ssh_file_transfer_method"`
-	SSHProxyHost              *string           `mapstructure:"ssh_proxy_host" cty:"ssh_proxy_host"`
-	SSHProxyPort              *int              `mapstructure:"ssh_proxy_port" cty:"ssh_proxy_port"`
-	SSHProxyUsername          *string           `mapstructure:"ssh_proxy_username" cty:"ssh_proxy_username"`
-	SSHProxyPassword          *string           `mapstructure:"ssh_proxy_password" cty:"ssh_proxy_password"`
-	SSHKeepAliveInterval      *string           `mapstructure:"ssh_keep_alive_interval" cty:"ssh_keep_alive_interval"`
-	SSHReadWriteTimeout       *string           `mapstructure:"ssh_read_write_timeout" cty:"ssh_read_write_timeout"`
-	SSHRemoteTunnels          []string          `mapstructure:"ssh_remote_tunnels" cty:"ssh_remote_tunnels"`
-	SSHLocalTunnels           []string          `mapstructure:"ssh_local_tunnels" cty:"ssh_local_tunnels"`
-	SSHPublicKey              []byte            `mapstructure:"ssh_public_key" cty:"ssh_public_key"`
-	SSHPrivateKey             []byte            `mapstructure:"ssh_private_key" cty:"ssh_private_key"`
-	WinRMUser                 *string           `mapstructure:"winrm_username" cty:"winrm_username"`
-	WinRMPassword             *string           `mapstructure:"winrm_password" cty:"winrm_password"`
-	WinRMHost                 *string           `mapstructure:"winrm_host" cty:"winrm_host"`
-	WinRMPort                 *int              `mapstructure:"winrm_port" cty:"winrm_port"`
-	WinRMTimeout              *string           `mapstructure:"winrm_timeout" cty:"winrm_timeout"`
-	WinRMUseSSL               *bool             `mapstructure:"winrm_use_ssl" cty:"winrm_use_ssl"`
-	WinRMInsecure             *bool             `mapstructure:"winrm_insecure" cty:"winrm_insecure"`
-	WinRMUseNTLM              *bool             `mapstructure:"winrm_use_ntlm" cty:"winrm_use_ntlm"`
-	FloppyFiles               []string          `mapstructure:"floppy_files" cty:"floppy_files"`
-	FloppyDirectories         []string          `mapstructure:"floppy_dirs" cty:"floppy_dirs"`
-	FloppyLabel               *string           `mapstructure:"floppy_label" cty:"floppy_label"`
-	ISOSkipCache              *bool             `mapstructure:"iso_skip_cache" required:"false" cty:"iso_skip_cache"`
-	Accelerator               *string           `mapstructure:"accelerator" required:"false" cty:"accelerator"`
-	AdditionalDiskSize        []string          `mapstructure:"disk_additional_size" required:"false" cty:"disk_additional_size"`
-	CpuCount                  *int              `mapstructure:"cpus" required:"false" cty:"cpus"`
-	DiskInterface             *string           `mapstructure:"disk_interface" required:"false" cty:"disk_interface"`
-	DiskSize                  *string           `mapstructure:"disk_size" required:"false" cty:"disk_size"`
-	DiskCache                 *string           `mapstructure:"disk_cache" required:"false" cty:"disk_cache"`
-	DiskDiscard               *string           `mapstructure:"disk_discard" required:"false" cty:"disk_discard"`
-	DetectZeroes              *string           `mapstructure:"disk_detect_zeroes" required:"false" cty:"disk_detect_zeroes"`
-	SkipCompaction            *bool             `mapstructure:"skip_compaction" required:"false" cty:"skip_compaction"`
-	DiskCompression           *bool             `mapstructure:"disk_compression" required:"false" cty:"disk_compression"`
-	Format                    *string           `mapstructure:"format" required:"false" cty:"format"`
-	Headless                  *bool             `mapstructure:"headless" required:"false" cty:"headless"`
-	DiskImage                 *bool             `mapstructure:"disk_image" required:"false" cty:"disk_image"`
-	UseBackingFile            *bool             `mapstructure:"use_backing_file" required:"false" cty:"use_backing_file"`
-	MachineType               *string           `mapstructure:"machine_type" required:"false" cty:"machine_type"`
-	MemorySize                *int              `mapstructure:"memory" required:"false" cty:"memory"`
-	NetDevice                 *string           `mapstructure:"net_device" required:"false" cty:"net_device"`
-	NetBridge                 *string           `mapstructure:"net_bridge" required:"false" cty:"net_bridge"`
-	OutputDir                 *string           `mapstructure:"output_directory" required:"false" cty:"output_directory"`
-	QemuArgs                  [][]string        `mapstructure:"qemuargs" required:"false" cty:"qemuargs"`
-	QemuBinary                *string           `mapstructure:"qemu_binary" required:"false" cty:"qemu_binary"`
-	QMPEnable                 *bool             `mapstructure:"qmp_enable" required:"false" cty:"qmp_enable"`
-	QMPSocketPath             *string           `mapstructure:"qmp_socket_path" required:"false" cty:"qmp_socket_path"`
-	SSHHostPortMin            *int              `mapstructure:"ssh_host_port_min" required:"false" cty:"ssh_host_port_min"`
-	SSHHostPortMax            *int              `mapstructure:"ssh_host_port_max" required:"false" cty:"ssh_host_port_max"`
-	UseDefaultDisplay         *bool             `mapstructure:"use_default_display" required:"false" cty:"use_default_display"`
-	Display                   *string           `mapstructure:"display" required:"false" cty:"display"`
-	VNCBindAddress            *string           `mapstructure:"vnc_bind_address" required:"false" cty:"vnc_bind_address"`
-	VNCUsePassword            *bool             `mapstructure:"vnc_use_password" required:"false" cty:"vnc_use_password"`
-	VNCPortMin                *int              `mapstructure:"vnc_port_min" required:"false" cty:"vnc_port_min"`
-	VNCPortMax                *int              `mapstructure:"vnc_port_max" cty:"vnc_port_max"`
-	VMName                    *string           `mapstructure:"vm_name" required:"false" cty:"vm_name"`
-	RunOnce                   *bool             `mapstructure:"run_once" cty:"run_once"`
->>>>>>> 0fa60c68
 }
 
 // FlatMapstructure returns a new FlatConfig.
