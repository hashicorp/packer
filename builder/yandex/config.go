//go:generate struct-markdown

package yandex

import (
	"errors"
	"fmt"
	"os"
	"regexp"
	"time"

	"github.com/hashicorp/packer/common"
	"github.com/hashicorp/packer/common/uuid"
	"github.com/hashicorp/packer/helper/communicator"
	"github.com/hashicorp/packer/helper/config"
	"github.com/hashicorp/packer/packer"
	"github.com/hashicorp/packer/template/interpolate"

	"github.com/yandex-cloud/go-sdk/iamkey"
)

const defaultEndpoint = "api.cloud.yandex.net:443"
const defaultZone = "ru-central1-a"

var reImageFamily = regexp.MustCompile(`^[a-z]([-a-z0-9]{0,61}[a-z0-9])?$`)

type Config struct {
	common.PackerConfig `mapstructure:",squash"`
	Communicator        communicator.Config `mapstructure:",squash"`
<<<<<<< HEAD
	// Non standard api endpoint URL.
	Endpoint string `mapstructure:"endpoint" required:"false"`
	// The folder ID that will be used to launch instances and store images.
	// Alternatively you may set value by environment variable YC_FOLDER_ID.
	FolderID string `mapstructure:"folder_id" required:"true"`
	// Path to file with Service Account key in json format. This
	// is an alternative method to authenticate to Yandex.Cloud. Alternatively you may set environment variable
	// YC_SERVICE_ACCOUNT_KEY_FILE.
	ServiceAccountKeyFile string `mapstructure:"service_account_key_file" required:"false"`
	// OAuth token to use to authenticate to Yandex.Cloud. Alternatively you may set
	// value by environment variable YC_TOKEN.
	Token string `mapstructure:"token" required:"true"`
	// The name of the disk, if unset the instance name
	// will be used.
	DiskName string `mapstructure:"disk_name" required:"false"`
	// The size of the disk in GB. This defaults to 10, which is 10GB.
	DiskSizeGb int `mapstructure:"disk_size_gb" required:"false"`
	// Specify disk type for the launched instance. Defaults to network-hdd.
	DiskType string `mapstructure:"disk_type" required:"false"`
	// The description of the resulting image.
	ImageDescription string `mapstructure:"image_description" required:"false"`
	//  The family name of the resulting image.
	ImageFamily string `mapstructure:"image_family" required:"false"`
	// Key/value pair labels to
	// apply to the created image.
	ImageLabels map[string]string `mapstructure:"image_labels" required:"false"`
	// The unique name of the resulting image. Defaults to
	// packer-{{timestamp}}.
	ImageName string `mapstructure:"image_name" required:"false"`
	// License IDs that indicate which licenses are attached to resulting image.
	ImageProductIDs []string `mapstructure:"image_product_ids" required:"false"`
	// The number of cores available to the instance.
	InstanceCores int `mapstructure:"instance_cores" required:"false"`
	// The amount of memory available to the instance, specified in gigabytes.
	InstanceMemory int `mapstructure:"instance_mem_gb" required:"false"`
	// The name assigned to the instance.
	InstanceName string `mapstructure:"instance_name" required:"false"`
	// Key/value pair labels to apply to
	// the launched instance.
	Labels map[string]string `mapstructure:"labels" required:"false"`
	// Identifier of the hardware platform configuration for the instance. This defaults to standard-v1.
	PlatformID string `mapstructure:"platform_id" required:"false"`
	// Metadata applied to the launched
	// instance.
	Metadata map[string]string `mapstructure:"metadata" required:"false"`
	// File path to save serial port output of the launched instance.
	SerialLogFile string `mapstructure:"serial_log_file" required:"false"`
	// The source image family to create the new image
	// from. You can also specify source_image_id instead. Just one of a source_image_id or
	// source_image_family must be specified. Example: ubuntu-1804-lts
	SourceImageFamily string `mapstructure:"source_image_family" required:"true"`
	// The ID of the folder containing the source image.
	SourceImageFolderID string `mapstructure:"source_image_folder_id" required:"false"`
	// The source image ID to use to create the new image
	// from.
	SourceImageID string `mapstructure:"source_image_id" required:"false"`
	// The Yandex VPC subnet id to use for
	// the launched instance. Note, the zone of the subnet must match the
	// zone in which the VM is launched.
	SubnetID string `mapstructure:"subnet_id" required:"false"`
	// If set to true, then launched instance will have external internet
	// access.
	UseIPv4Nat bool `mapstructure:"use_ipv4_nat" required:"false"`
	// Set to true to enable IPv6 for the instance being
	// created. This defaults to false, or not enabled.
	// -> Note: ~> Usage of IPv6 will be available in the future.
	UseIPv6 bool `mapstructure:"use_ipv6" required:"false"`
	// If true, use the instance's internal IP address
	// instead of its external IP during building.
	UseInternalIP bool `mapstructure:"use_internal_ip" required:"false"`
	// The name of the zone to launch the instance.  This defaults to ru-central1-a.
	Zone string `mapstructure:"zone" required:"false"`

	ctx interpolate.Context
	// The time to wait for instance state changes.
	// Defaults to 5m.
	StateTimeout time.Duration `mapstructure:"state_timeout" required:"false"`
=======

	Endpoint              string `mapstructure:"endpoint"`
	FolderID              string `mapstructure:"folder_id"`
	ServiceAccountKeyFile string `mapstructure:"service_account_key_file"`
	Token                 string `mapstructure:"token"`

	DiskName            string            `mapstructure:"disk_name"`
	DiskSizeGb          int               `mapstructure:"disk_size_gb"`
	DiskType            string            `mapstructure:"disk_type"`
	ImageDescription    string            `mapstructure:"image_description"`
	ImageFamily         string            `mapstructure:"image_family"`
	ImageLabels         map[string]string `mapstructure:"image_labels"`
	ImageName           string            `mapstructure:"image_name"`
	ImageProductIDs     []string          `mapstructure:"image_product_ids"`
	InstanceCores       int               `mapstructure:"instance_cores"`
	InstanceMemory      int               `mapstructure:"instance_mem_gb"`
	InstanceName        string            `mapstructure:"instance_name"`
	Labels              map[string]string `mapstructure:"labels"`
	PlatformID          string            `mapstructure:"platform_id"`
	Preemptible         bool              `mapstructure:"preemptible"`
	Metadata            map[string]string `mapstructure:"metadata"`
	MetadataFromFile    map[string]string `mapstructure:"metadata_from_file"`
	SerialLogFile       string            `mapstructure:"serial_log_file"`
	SourceImageFamily   string            `mapstructure:"source_image_family"`
	SourceImageFolderID string            `mapstructure:"source_image_folder_id"`
	SourceImageID       string            `mapstructure:"source_image_id"`
	SubnetID            string            `mapstructure:"subnet_id"`
	UseIPv4Nat          bool              `mapstructure:"use_ipv4_nat"`
	UseIPv6             bool              `mapstructure:"use_ipv6"`
	UseInternalIP       bool              `mapstructure:"use_internal_ip"`
	Zone                string            `mapstructure:"zone"`

	ctx          interpolate.Context
	StateTimeout time.Duration `mapstructure:"state_timeout"`
>>>>>>> 3c47e358
}

func NewConfig(raws ...interface{}) (*Config, []string, error) {
	c := &Config{}
	c.ctx.Funcs = TemplateFuncs
	err := config.Decode(c, &config.DecodeOpts{
		Interpolate:        true,
		InterpolateContext: &c.ctx,
	}, raws...)
	if err != nil {
		return nil, nil, err
	}

	var errs *packer.MultiError

	if c.SerialLogFile != "" {
		if _, err := os.Stat(c.SerialLogFile); os.IsExist(err) {
			errs = packer.MultiErrorAppend(errs,
				fmt.Errorf("Serial log file %s already exist", c.SerialLogFile))
		}
	}

	if c.InstanceCores == 0 {
		c.InstanceCores = 2
	}

	if c.InstanceMemory == 0 {
		c.InstanceMemory = 4
	}

	if c.DiskSizeGb == 0 {
		c.DiskSizeGb = 10
	}

	if c.DiskType == "" {
		c.DiskType = "network-hdd"
	}

	if c.ImageDescription == "" {
		c.ImageDescription = "Created by Packer"
	}

	if c.ImageName == "" {
		img, err := interpolate.Render("packer-{{timestamp}}", nil)
		if err != nil {
			errs = packer.MultiErrorAppend(errs,
				fmt.Errorf("Unable to render default image name: %s ", err))
		} else {
			c.ImageName = img
		}
	}

	if len(c.ImageFamily) > 63 {
		errs = packer.MultiErrorAppend(errs,
			errors.New("Invalid image family: Must not be longer than 63 characters"))
	}

	if c.ImageFamily != "" {
		if !reImageFamily.MatchString(c.ImageFamily) {
			errs = packer.MultiErrorAppend(errs,
				errors.New("Invalid image family: The first character must be a "+
					"lowercase letter, and all following characters must be a dash, "+
					"lowercase letter, or digit, except the last character, which cannot be a dash"))
		}
	}

	if c.InstanceName == "" {
		c.InstanceName = fmt.Sprintf("packer-%s", uuid.TimeOrderedUUID())
	}

	if c.DiskName == "" {
		c.DiskName = c.InstanceName + "-disk"
	}

	if c.PlatformID == "" {
		c.PlatformID = "standard-v1"
	}

	if es := c.Communicator.Prepare(&c.ctx); len(es) > 0 {
		errs = packer.MultiErrorAppend(errs, es...)
	}

	// Process required parameters.
	if c.SourceImageID == "" && c.SourceImageFamily == "" {
		errs = packer.MultiErrorAppend(
			errs, errors.New("a source_image_id or source_image_family must be specified"))
	}

	if c.Endpoint == "" {
		c.Endpoint = defaultEndpoint
	}

	if c.Zone == "" {
		c.Zone = defaultZone
	}

	// provision config by OS environment variables
	if c.Token == "" {
		c.Token = os.Getenv("YC_TOKEN")
	}

	if c.ServiceAccountKeyFile == "" {
		c.ServiceAccountKeyFile = os.Getenv("YC_SERVICE_ACCOUNT_KEY_FILE")
	}

	if c.FolderID == "" {
		c.FolderID = os.Getenv("YC_FOLDER_ID")
	}

	if c.Token == "" && c.ServiceAccountKeyFile == "" {
		errs = packer.MultiErrorAppend(
			errs, errors.New("a token or service account key file must be specified"))
	}

	if c.Token != "" && c.ServiceAccountKeyFile != "" {
		errs = packer.MultiErrorAppend(
			errs, errors.New("one of token or service account key file must be specified, not both"))
	}

	if c.Token != "" {
		packer.LogSecretFilter.Set(c.Token)
	}

	if c.ServiceAccountKeyFile != "" {
		if _, err := iamkey.ReadFromJSONFile(c.ServiceAccountKeyFile); err != nil {
			errs = packer.MultiErrorAppend(
				errs, fmt.Errorf("fail to read service account key file: %s", err))
		}
	}

	if c.FolderID == "" {
		errs = packer.MultiErrorAppend(
			errs, errors.New("a folder_id must be specified"))
	}

	for key, file := range c.MetadataFromFile {
		if _, err := os.Stat(file); err != nil {
			errs = packer.MultiErrorAppend(
				errs, fmt.Errorf("cannot access file '%s' with content for value of metadata key '%s': %s", file, key, err))
		}
	}

	if c.StateTimeout == 0 {
		c.StateTimeout = 5 * time.Minute
	}

	// Check for any errors.
	if errs != nil && len(errs.Errors) > 0 {
		return nil, nil, errs
	}

	return c, nil, nil
}<|MERGE_RESOLUTION|>--- conflicted
+++ resolved
@@ -27,7 +27,7 @@
 type Config struct {
 	common.PackerConfig `mapstructure:",squash"`
 	Communicator        communicator.Config `mapstructure:",squash"`
-<<<<<<< HEAD
+
 	// Non standard api endpoint URL.
 	Endpoint string `mapstructure:"endpoint" required:"false"`
 	// The folder ID that will be used to launch instances and store images.
@@ -70,9 +70,12 @@
 	Labels map[string]string `mapstructure:"labels" required:"false"`
 	// Identifier of the hardware platform configuration for the instance. This defaults to standard-v1.
 	PlatformID string `mapstructure:"platform_id" required:"false"`
-	// Metadata applied to the launched
-	// instance.
+	// Metadata applied to the launched instance.
 	Metadata map[string]string `mapstructure:"metadata" required:"false"`
+	// Metadata applied to the launched instance. Value are file paths.
+	MetadataFromFile map[string]string `mapstructure:"metadata_from_file"`
+	// Launch a preemptible instance. This defaults to `false`.
+	Preemptible bool `mapstructure:"preemptible"`
 	// File path to save serial port output of the launched instance.
 	SerialLogFile string `mapstructure:"serial_log_file" required:"false"`
 	// The source image family to create the new image
@@ -105,42 +108,6 @@
 	// The time to wait for instance state changes.
 	// Defaults to 5m.
 	StateTimeout time.Duration `mapstructure:"state_timeout" required:"false"`
-=======
-
-	Endpoint              string `mapstructure:"endpoint"`
-	FolderID              string `mapstructure:"folder_id"`
-	ServiceAccountKeyFile string `mapstructure:"service_account_key_file"`
-	Token                 string `mapstructure:"token"`
-
-	DiskName            string            `mapstructure:"disk_name"`
-	DiskSizeGb          int               `mapstructure:"disk_size_gb"`
-	DiskType            string            `mapstructure:"disk_type"`
-	ImageDescription    string            `mapstructure:"image_description"`
-	ImageFamily         string            `mapstructure:"image_family"`
-	ImageLabels         map[string]string `mapstructure:"image_labels"`
-	ImageName           string            `mapstructure:"image_name"`
-	ImageProductIDs     []string          `mapstructure:"image_product_ids"`
-	InstanceCores       int               `mapstructure:"instance_cores"`
-	InstanceMemory      int               `mapstructure:"instance_mem_gb"`
-	InstanceName        string            `mapstructure:"instance_name"`
-	Labels              map[string]string `mapstructure:"labels"`
-	PlatformID          string            `mapstructure:"platform_id"`
-	Preemptible         bool              `mapstructure:"preemptible"`
-	Metadata            map[string]string `mapstructure:"metadata"`
-	MetadataFromFile    map[string]string `mapstructure:"metadata_from_file"`
-	SerialLogFile       string            `mapstructure:"serial_log_file"`
-	SourceImageFamily   string            `mapstructure:"source_image_family"`
-	SourceImageFolderID string            `mapstructure:"source_image_folder_id"`
-	SourceImageID       string            `mapstructure:"source_image_id"`
-	SubnetID            string            `mapstructure:"subnet_id"`
-	UseIPv4Nat          bool              `mapstructure:"use_ipv4_nat"`
-	UseIPv6             bool              `mapstructure:"use_ipv6"`
-	UseInternalIP       bool              `mapstructure:"use_internal_ip"`
-	Zone                string            `mapstructure:"zone"`
-
-	ctx          interpolate.Context
-	StateTimeout time.Duration `mapstructure:"state_timeout"`
->>>>>>> 3c47e358
 }
 
 func NewConfig(raws ...interface{}) (*Config, []string, error) {
