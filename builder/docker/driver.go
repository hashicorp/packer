--- conflicted
+++ resolved
@@ -23,15 +23,13 @@
 	// Import imports a container from a tar file
 	Import(path, repo string) (string, error)
 
-<<<<<<< HEAD
+	// IPAddress returns the address of the container that can be used
+	// for external access.
+	IPAddress(id string) (string, error)
+
 	// Build an image with the given Dockerfile and returns the ID for that image,
 	// along with a potential error.
 	BuildImage(dockerfile *bytes.Buffer) (string, error)
-=======
-	// IPAddress returns the address of the container that can be used
-	// for external access.
-	IPAddress(id string) (string, error)
->>>>>>> 2010a0c9
 
 	// Login. This will lock the driver from performing another Login
 	// until Logout is called. Therefore, any users MUST call Logout.
