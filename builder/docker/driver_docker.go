package docker

import (
	"bytes"
	"fmt"
	"io"
	"log"
	"os"
	"os/exec"
	"regexp"
	"strings"
	"sync"

	"github.com/hashicorp/go-version"
	"github.com/mitchellh/packer/packer"
	"github.com/mitchellh/packer/template/interpolate"
)

type DockerDriver struct {
	Ui  packer.Ui
	Ctx *interpolate.Context

	l sync.Mutex
}

func (d *DockerDriver) DeleteImage(id string) error {
	var stderr bytes.Buffer
	cmd := exec.Command("docker", "rmi", id)
	cmd.Stderr = &stderr

	log.Printf("Deleting image: %s", id)
	if err := cmd.Start(); err != nil {
		return err
	}

	if err := cmd.Wait(); err != nil {
		err = fmt.Errorf("Error deleting image: %s\nStderr: %s",
			err, stderr.String())
		return err
	}

	return nil
}

func (d *DockerDriver) Commit(id string) (string, error) {
	var stdout bytes.Buffer
	var stderr bytes.Buffer

	cmd := exec.Command("docker", "commit", id)
	cmd.Stdout = &stdout
	cmd.Stderr = &stderr

	if err := cmd.Start(); err != nil {
		return "", err
	}

	if err := cmd.Wait(); err != nil {
		err = fmt.Errorf("Error committing container: %s\nStderr: %s",
			err, stderr.String())
		return "", err
	}

	return strings.TrimSpace(stdout.String()), nil
}

func (d *DockerDriver) Export(id string, dst io.Writer) error {
	var stderr bytes.Buffer
	cmd := exec.Command("docker", "export", id)
	cmd.Stdout = dst
	cmd.Stderr = &stderr

	log.Printf("Exporting container: %s", id)
	if err := cmd.Start(); err != nil {
		return err
	}

	if err := cmd.Wait(); err != nil {
		err = fmt.Errorf("Error exporting: %s\nStderr: %s",
			err, stderr.String())
		return err
	}

	return nil
}

func (d *DockerDriver) Import(path string, repo string) (string, error) {
	var stdout bytes.Buffer
	cmd := exec.Command("docker", "import", "-", repo)
	cmd.Stdout = &stdout
	stdin, err := cmd.StdinPipe()
	if err != nil {
		return "", err
	}

	// There should be only one artifact of the Docker builder
	file, err := os.Open(path)
	if err != nil {
		return "", err
	}
	defer file.Close()

	if err := cmd.Start(); err != nil {
		return "", err
	}

	go func() {
		defer stdin.Close()
		io.Copy(stdin, file)
	}()

	if err := cmd.Wait(); err != nil {
		err = fmt.Errorf("Error importing container: %s", err)
		return "", err
	}

	return strings.TrimSpace(stdout.String()), nil
}

<<<<<<< HEAD
func (d *DockerDriver) BuildImage(dockerfile *bytes.Buffer) (string, error) {
	var stdout bytes.Buffer
	var stderr bytes.Buffer

	cmd := exec.Command("docker", "build", "--force-rm=true", "--no-cache=true", "--quiet=true", "-")
	cmd.Stdin = dockerfile
	cmd.Stdout = &stdout
	cmd.Stderr = &stderr

	if err := cmd.Start(); err != nil {
	 return "", err
	}

	if err := cmd.Wait(); err != nil {
		err = fmt.Errorf("Error building image: %s\nStderr: %s",
			err, stderr.String())
	 return "", err
	}

	image_id_regexp := regexp.MustCompile("Successfully built ([a-f0-9]+)")
	matches := image_id_regexp.FindStringSubmatch(stdout.String());
	if matches == nil {
		err := fmt.Errorf("Could not parse `docker build` output: %s",
			stdout.String())

		return "", err
	}
	id := matches[len(matches) - 1]
	
	return id, nil
=======
func (d *DockerDriver) IPAddress(id string) (string, error) {
	var stderr, stdout bytes.Buffer
	cmd := exec.Command(
		"docker",
		"inspect",
		"--format",
		"{{ .NetworkSettings.IPAddress }}",
		id)
	cmd.Stdout = &stdout
	cmd.Stderr = &stderr
	if err := cmd.Run(); err != nil {
		return "", fmt.Errorf("Error: %s\n\nStderr: %s", err, stderr.String())
	}

	return strings.TrimSpace(stdout.String()), nil
>>>>>>> 2010a0c9
}

func (d *DockerDriver) Login(repo, email, user, pass string) error {
	d.l.Lock()

	args := []string{"login"}
	if email != "" {
		args = append(args, "-e", email)
	}
	if user != "" {
		args = append(args, "-u", user)
	}
	if pass != "" {
		args = append(args, "-p", pass)
	}
	if repo != "" {
		args = append(args, repo)
	}

	cmd := exec.Command("docker", args...)
	err := runAndStream(cmd, d.Ui)
	if err != nil {
		d.l.Unlock()
	}

	return err
}

func (d *DockerDriver) Logout(repo string) error {
	args := []string{"logout"}
	if repo != "" {
		args = append(args, repo)
	}

	cmd := exec.Command("docker", args...)
	err := runAndStream(cmd, d.Ui)
	d.l.Unlock()
	return err
}

func (d *DockerDriver) Pull(image string) error {
	cmd := exec.Command("docker", "pull", image)
	return runAndStream(cmd, d.Ui)
}

func (d *DockerDriver) Push(name string) error {
	cmd := exec.Command("docker", "push", name)
	return runAndStream(cmd, d.Ui)
}

func (d *DockerDriver) SaveImage(id string, dst io.Writer) error {
	var stderr bytes.Buffer
	cmd := exec.Command("docker", "save", id)
	cmd.Stdout = dst
	cmd.Stderr = &stderr

	log.Printf("Exporting image: %s", id)
	if err := cmd.Start(); err != nil {
		return err
	}

	if err := cmd.Wait(); err != nil {
		err = fmt.Errorf("Error exporting: %s\nStderr: %s",
			err, stderr.String())
		return err
	}

	return nil
}

func (d *DockerDriver) StartContainer(config *ContainerConfig) (string, error) {
	// Build up the template data
	var tplData startContainerTemplate
	tplData.Image = config.Image
	ctx := *d.Ctx
	ctx.Data = &tplData

	// Args that we're going to pass to Docker
	args := []string{"run"}
	for host, guest := range config.Volumes {
		args = append(args, "-v", fmt.Sprintf("%s:%s", host, guest))
	}
	for _, v := range config.RunCommand {
		v, err := interpolate.Render(v, &ctx)
		if err != nil {
			return "", err
		}

		args = append(args, v)
	}
	d.Ui.Message(fmt.Sprintf(
		"Run command: docker %s", strings.Join(args, " ")))

	// Start the container
	var stdout, stderr bytes.Buffer
	cmd := exec.Command("docker", args...)
	cmd.Stdout = &stdout
	cmd.Stderr = &stderr

	log.Printf("Starting container with args: %v", args)
	if err := cmd.Start(); err != nil {
		return "", err
	}

	log.Println("Waiting for container to finish starting")
	if err := cmd.Wait(); err != nil {
		if _, ok := err.(*exec.ExitError); ok {
			err = fmt.Errorf("Docker exited with a non-zero exit status.\nStderr: %s",
				stderr.String())
		}

		return "", err
	}

	// Capture the container ID, which is alone on stdout
	return strings.TrimSpace(stdout.String()), nil
}

func (d *DockerDriver) StopContainer(id string) error {
	if err := exec.Command("docker", "kill", id).Run(); err != nil {
		return err
	}

	return exec.Command("docker", "rm", id).Run()
}

func (d *DockerDriver) TagImage(id string, repo string, force bool) error {
	args := []string{"tag"}
	if force {
		args = append(args, "-f")
	}
	args = append(args, id, repo)

	var stderr bytes.Buffer
	cmd := exec.Command("docker", args...)
	cmd.Stderr = &stderr

	if err := cmd.Start(); err != nil {
		return err
	}

	if err := cmd.Wait(); err != nil {
		err = fmt.Errorf("Error tagging image: %s\nStderr: %s",
			err, stderr.String())
		return err
	}

	return nil
}

func (d *DockerDriver) Verify() error {
	if _, err := exec.LookPath("docker"); err != nil {
		return err
	}

	return nil
}

func (d *DockerDriver) Version() (*version.Version, error) {
	output, err := exec.Command("docker", "-v").Output()
	if err != nil {
		return nil, err
	}

	match := regexp.MustCompile(version.VersionRegexpRaw).FindSubmatch(output)
	if match == nil {
		return nil, fmt.Errorf("unknown version: %s", output)
	}

	return version.NewVersion(string(match[0]))
}<|MERGE_RESOLUTION|>--- conflicted
+++ resolved
@@ -116,38 +116,6 @@
 	return strings.TrimSpace(stdout.String()), nil
 }
 
-<<<<<<< HEAD
-func (d *DockerDriver) BuildImage(dockerfile *bytes.Buffer) (string, error) {
-	var stdout bytes.Buffer
-	var stderr bytes.Buffer
-
-	cmd := exec.Command("docker", "build", "--force-rm=true", "--no-cache=true", "--quiet=true", "-")
-	cmd.Stdin = dockerfile
-	cmd.Stdout = &stdout
-	cmd.Stderr = &stderr
-
-	if err := cmd.Start(); err != nil {
-	 return "", err
-	}
-
-	if err := cmd.Wait(); err != nil {
-		err = fmt.Errorf("Error building image: %s\nStderr: %s",
-			err, stderr.String())
-	 return "", err
-	}
-
-	image_id_regexp := regexp.MustCompile("Successfully built ([a-f0-9]+)")
-	matches := image_id_regexp.FindStringSubmatch(stdout.String());
-	if matches == nil {
-		err := fmt.Errorf("Could not parse `docker build` output: %s",
-			stdout.String())
-
-		return "", err
-	}
-	id := matches[len(matches) - 1]
-	
-	return id, nil
-=======
 func (d *DockerDriver) IPAddress(id string) (string, error) {
 	var stderr, stdout bytes.Buffer
 	cmd := exec.Command(
@@ -163,7 +131,38 @@
 	}
 
 	return strings.TrimSpace(stdout.String()), nil
->>>>>>> 2010a0c9
+}
+
+func (d *DockerDriver) BuildImage(dockerfile *bytes.Buffer) (string, error) {
+	var stdout bytes.Buffer
+	var stderr bytes.Buffer
+
+	cmd := exec.Command("docker", "build", "--force-rm=true", "--no-cache=true", "--quiet=true", "-")
+	cmd.Stdin = dockerfile
+	cmd.Stdout = &stdout
+	cmd.Stderr = &stderr
+
+	if err := cmd.Start(); err != nil {
+	 return "", err
+	}
+
+	if err := cmd.Wait(); err != nil {
+		err = fmt.Errorf("Error building image: %s\nStderr: %s",
+			err, stderr.String())
+	 return "", err
+	}
+
+	image_id_regexp := regexp.MustCompile("Successfully built ([a-f0-9]+)")
+	matches := image_id_regexp.FindStringSubmatch(stdout.String());
+	if matches == nil {
+		err := fmt.Errorf("Could not parse `docker build` output: %s",
+			stdout.String())
+
+		return "", err
+	}
+	id := matches[len(matches) - 1]
+	
+	return id, nil
 }
 
 func (d *DockerDriver) Login(repo, email, user, pass string) error {
