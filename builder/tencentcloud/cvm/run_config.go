//go:generate struct-markdown

package cvm

import (
	"fmt"
	"os"

	"github.com/hashicorp/packer/common/uuid"
	"github.com/hashicorp/packer/helper/communicator"
	"github.com/hashicorp/packer/template/interpolate"
	"github.com/pkg/errors"
)

type tencentCloudDataDisk struct {
	DiskType   string `mapstructure:"disk_type"`
	DiskSize   int64  `mapstructure:"disk_size"`
	SnapshotId string `mapstructure:"disk_snapshot_id"`
}

type TencentCloudRunConfig struct {
<<<<<<< HEAD
	// Whether allocate public ip to your cvm.
	// Default value is false.
	AssociatePublicIpAddress bool `mapstructure:"associate_public_ip_address" required:"false"`
	// The base image id of Image you want to create
	// your customized image from.
	SourceImageId string `mapstructure:"source_image_id" required:"true"`
	// The instance type your cvm will be launched by.
	// You should reference Instace Type
	//  for parameter taking.
	InstanceType string `mapstructure:"instance_type" required:"true"`
	// Instance name.
	InstanceName string `mapstructure:"instance_name" required:"false"`
	// Root disk type your cvm will be launched by. you could
	// reference Disk Type
	// for parameter taking.
	DiskType string `mapstructure:"disk_type" required:"false"`
	// Root disk size your cvm will be launched by. values range(in GB):
	DiskSize int64 `mapstructure:"disk_size" required:"false"`
	// Specify vpc your cvm will be launched by.
	VpcId string `mapstructure:"vpc_id" required:"false"`
	// Specify vpc name you will create. if vpc_id is not set, packer will
	// create a vpc for you named this parameter.
	VpcName string `mapstructure:"vpc_name" required:"false"`
	VpcIp   string `mapstructure:"vpc_ip"`
	// Specify subnet your cvm will be launched by.
	SubnetId string `mapstructure:"subnet_id" required:"false"`
	// Specify subnet name you will create. if subnet_id is not set, packer will
	// create a subnet for you named this parameter.
	SubnetName string `mapstructure:"subnet_name" required:"false"`
	// Specify cider block of the vpc you will create if vpc_id not set
	CidrBlock string `mapstructure:"cidr_block" required:"false"` // 10.0.0.0/16(default), 172.16.0.0/12, 192.168.0.0/16
	// Specify cider block of the subnet you will create if
	// subnet_id not set
	SubnectCidrBlock   string `mapstructure:"subnect_cidr_block" required:"false"`
	InternetChargeType string `mapstructure:"internet_charge_type"`
	// Max bandwidth out your cvm will be launched by(in MB).
	// values can be set between 1 ~ 100.
	InternetMaxBandwidthOut int64 `mapstructure:"internet_max_bandwidth_out" required:"false"`
	// Specify security group your cvm will be launched by.
	SecurityGroupId string `mapstructure:"security_group_id" required:"false"`
	// Specify security name you will create if security_group_id not set.
	SecurityGroupName string `mapstructure:"security_group_name" required:"false"`
	// userdata.
	UserData string `mapstructure:"user_data" required:"false"`
	// userdata file.
	UserDataFile string `mapstructure:"user_data_file" required:"false"`
	// host name.
	HostName string `mapstructure:"host_name" required:"false"`
=======
	AssociatePublicIpAddress bool                   `mapstructure:"associate_public_ip_address"`
	SourceImageId            string                 `mapstructure:"source_image_id"`
	InstanceType             string                 `mapstructure:"instance_type"`
	InstanceName             string                 `mapstructure:"instance_name"`
	DiskType                 string                 `mapstructure:"disk_type"`
	DiskSize                 int64                  `mapstructure:"disk_size"`
	DataDisks                []tencentCloudDataDisk `mapstructure:"data_disks"`
	VpcId                    string                 `mapstructure:"vpc_id"`
	VpcName                  string                 `mapstructure:"vpc_name"`
	VpcIp                    string                 `mapstructure:"vpc_ip"`
	SubnetId                 string                 `mapstructure:"subnet_id"`
	SubnetName               string                 `mapstructure:"subnet_name"`
	CidrBlock                string                 `mapstructure:"cidr_block"` // 10.0.0.0/16(default), 172.16.0.0/12, 192.168.0.0/16
	SubnectCidrBlock         string                 `mapstructure:"subnect_cidr_block"`
	InternetChargeType       string                 `mapstructure:"internet_charge_type"`
	InternetMaxBandwidthOut  int64                  `mapstructure:"internet_max_bandwidth_out"`
	SecurityGroupId          string                 `mapstructure:"security_group_id"`
	SecurityGroupName        string                 `mapstructure:"security_group_name"`
	UserData                 string                 `mapstructure:"user_data"`
	UserDataFile             string                 `mapstructure:"user_data_file"`
	HostName                 string                 `mapstructure:"host_name"`
	RunTags                  map[string]string      `mapstructure:"run_tags"`
>>>>>>> 17d9a858

	// Communicator settings
	Comm         communicator.Config `mapstructure:",squash"`
	SSHPrivateIp bool                `mapstructure:"ssh_private_ip"`
}

var ValidCBSType = []string{
	"LOCAL_BASIC", "LOCAL_SSD", "CLOUD_BASIC", "CLOUD_SSD", "CLOUD_PREMIUM",
}

func (cf *TencentCloudRunConfig) Prepare(ctx *interpolate.Context) []error {
	if cf.Comm.SSHKeyPairName == "" && cf.Comm.SSHTemporaryKeyPairName == "" &&
		cf.Comm.SSHPrivateKeyFile == "" && cf.Comm.SSHPassword == "" && cf.Comm.WinRMPassword == "" {
		//tencentcloud support key pair name length max to 25
		cf.Comm.SSHTemporaryKeyPairName = fmt.Sprintf("packer_%s", uuid.TimeOrderedUUID()[:8])
	}

	errs := cf.Comm.Prepare(ctx)
	if cf.SourceImageId == "" {
		errs = append(errs, errors.New("source_image_id must be specified"))
	}

	if !CheckResourceIdFormat("img", cf.SourceImageId) {
		errs = append(errs, errors.New("source_image_id wrong format"))
	}

	if cf.InstanceType == "" {
		errs = append(errs, errors.New("instance_type must be specified"))
	}

	if cf.UserData != "" && cf.UserDataFile != "" {
		errs = append(errs, errors.New("only one of user_data or user_data_file can be specified"))
	} else if cf.UserDataFile != "" {
		if _, err := os.Stat(cf.UserDataFile); err != nil {
			errs = append(errs, errors.New("user_data_file not exist"))
		}
	}

	if (cf.VpcId != "" || cf.CidrBlock != "") && cf.SubnetId == "" && cf.SubnectCidrBlock == "" {
		errs = append(errs, errors.New("if vpc cidr_block is specified, then "+
			"subnet_cidr_block must also be specified."))
	}

	if cf.VpcId == "" {
		if cf.VpcName == "" {
			cf.VpcName = fmt.Sprintf("packer_%s", uuid.TimeOrderedUUID())
		}
		if cf.CidrBlock == "" {
			cf.CidrBlock = "10.0.0.0/16"
		}
		if cf.SubnetId != "" {
			errs = append(errs, errors.New("can't set subnet_id without set vpc_id"))
		}
	}
	if cf.SubnetId == "" {
		if cf.SubnetName == "" {
			cf.SubnetName = fmt.Sprintf("packer_%s", uuid.TimeOrderedUUID())
		}
		if cf.SubnectCidrBlock == "" {
			cf.SubnectCidrBlock = "10.0.8.0/24"
		}
	}

	if cf.SecurityGroupId == "" && cf.SecurityGroupName == "" {
		cf.SecurityGroupName = fmt.Sprintf("packer_%s", uuid.TimeOrderedUUID())
	}

	if cf.DiskType != "" && !checkDiskType(cf.DiskType) {
		errs = append(errs, errors.New(fmt.Sprintf("specified disk_type(%s) is invalid", cf.DiskType)))
	} else if cf.DiskType == "" {
		cf.DiskType = "CLOUD_BASIC"
	}

	if cf.DiskSize <= 0 {
		cf.DiskSize = 50
	}

	if cf.AssociatePublicIpAddress && cf.InternetMaxBandwidthOut <= 0 {
		cf.InternetMaxBandwidthOut = 1
	}

	if cf.InstanceName == "" {
		cf.InstanceName = fmt.Sprintf("packer-%s", uuid.TimeOrderedUUID())
	}

	if cf.HostName == "" {
		cf.HostName = cf.InstanceName[:15]
	}

	if cf.RunTags == nil {
		cf.RunTags = make(map[string]string)
	}

	return errs
}

func checkDiskType(diskType string) bool {
	for _, valid := range ValidCBSType {
		if valid == diskType {
			return true
		}
	}
	return false
}<|MERGE_RESOLUTION|>--- conflicted
+++ resolved
@@ -19,7 +19,6 @@
 }
 
 type TencentCloudRunConfig struct {
-<<<<<<< HEAD
 	// Whether allocate public ip to your cvm.
 	// Default value is false.
 	AssociatePublicIpAddress bool `mapstructure:"associate_public_ip_address" required:"false"`
@@ -38,6 +37,17 @@
 	DiskType string `mapstructure:"disk_type" required:"false"`
 	// Root disk size your cvm will be launched by. values range(in GB):
 	DiskSize int64 `mapstructure:"disk_size" required:"false"`
+	// Add one or more data disks to the instance before creating the image.
+	// Note that if the source image has data disk snapshots, this argument
+	// will be ignored, and the running instance will use source image data
+	// disk settings, in such case, `disk_type` argument will be used as disk
+	// type for all data disks, and each data disk size will use the origin
+	// value in source image.
+	// The data disks allow for the following argument:
+	// -  `disk_type` - Type of the data disk. Valid choices: `CLOUD_BASIC`, `CLOUD_PREMIUM` and `CLOUD_SSD`.
+	// -  `disk_size` - Size of the data disk.
+	// -  `disk_snapshot_id` - Id of the snapshot for a data disk.
+	DataDisks []tencentCloudDataDisk `mapstructure:"data_disks"`
 	// Specify vpc your cvm will be launched by.
 	VpcId string `mapstructure:"vpc_id" required:"false"`
 	// Specify vpc name you will create. if vpc_id is not set, packer will
@@ -68,30 +78,9 @@
 	UserDataFile string `mapstructure:"user_data_file" required:"false"`
 	// host name.
 	HostName string `mapstructure:"host_name" required:"false"`
-=======
-	AssociatePublicIpAddress bool                   `mapstructure:"associate_public_ip_address"`
-	SourceImageId            string                 `mapstructure:"source_image_id"`
-	InstanceType             string                 `mapstructure:"instance_type"`
-	InstanceName             string                 `mapstructure:"instance_name"`
-	DiskType                 string                 `mapstructure:"disk_type"`
-	DiskSize                 int64                  `mapstructure:"disk_size"`
-	DataDisks                []tencentCloudDataDisk `mapstructure:"data_disks"`
-	VpcId                    string                 `mapstructure:"vpc_id"`
-	VpcName                  string                 `mapstructure:"vpc_name"`
-	VpcIp                    string                 `mapstructure:"vpc_ip"`
-	SubnetId                 string                 `mapstructure:"subnet_id"`
-	SubnetName               string                 `mapstructure:"subnet_name"`
-	CidrBlock                string                 `mapstructure:"cidr_block"` // 10.0.0.0/16(default), 172.16.0.0/12, 192.168.0.0/16
-	SubnectCidrBlock         string                 `mapstructure:"subnect_cidr_block"`
-	InternetChargeType       string                 `mapstructure:"internet_charge_type"`
-	InternetMaxBandwidthOut  int64                  `mapstructure:"internet_max_bandwidth_out"`
-	SecurityGroupId          string                 `mapstructure:"security_group_id"`
-	SecurityGroupName        string                 `mapstructure:"security_group_name"`
-	UserData                 string                 `mapstructure:"user_data"`
-	UserDataFile             string                 `mapstructure:"user_data_file"`
-	HostName                 string                 `mapstructure:"host_name"`
-	RunTags                  map[string]string      `mapstructure:"run_tags"`
->>>>>>> 17d9a858
+	// Tags to apply to the instance that is *launched* to create the image.
+	// These tags are *not* applied to the resulting image.
+	RunTags map[string]string `mapstructure:"run_tags" required:"false"`
 
 	// Communicator settings
 	Comm         communicator.Config `mapstructure:",squash"`
