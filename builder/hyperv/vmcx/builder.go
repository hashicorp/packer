--- conflicted
+++ resolved
@@ -236,34 +236,14 @@
 			Force: b.config.PackerForce,
 			Path:  b.config.OutputDir,
 		},
-<<<<<<< HEAD
-	}
-
-	if b.config.RawSingleISOUrl != "" || len(b.config.ISOUrls) > 0 {
-		steps = append(steps,
-			&common.StepDownload{
-				Checksum:    b.config.ISOChecksum,
-				Description: "ISO",
-				ResultKey:   "iso_path",
-				Url:         b.config.ISOUrls,
-				Extension:   b.config.TargetExtension,
-				TargetPath:  b.config.TargetPath,
-			},
-		)
-	}
-
-	steps = append(steps,
-=======
 		&common.StepDownload{
-			Checksum:     b.config.ISOChecksum,
-			ChecksumType: b.config.ISOChecksumType,
-			Description:  "ISO",
-			ResultKey:    "iso_path",
-			Url:          b.config.ISOUrls,
-			Extension:    b.config.TargetExtension,
-			TargetPath:   b.config.TargetPath,
-		},
->>>>>>> 6d7c6ba1
+			Checksum:    b.config.ISOChecksum,
+			Description: "ISO",
+			ResultKey:   "iso_path",
+			Url:         b.config.ISOUrls,
+			Extension:   b.config.TargetExtension,
+			TargetPath:  b.config.TargetPath,
+		},
 		&common.StepCreateFloppy{
 			Files:       b.config.FloppyFiles,
 			Directories: b.config.FloppyConfig.FloppyDirectories,
