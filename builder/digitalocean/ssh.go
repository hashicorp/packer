--- conflicted
+++ resolved
@@ -1,11 +1,7 @@
 package digitalocean
 
 import (
-<<<<<<< HEAD
-	gossh "code.google.com/p/gosshold/ssh"
-=======
 	"code.google.com/p/go.crypto/ssh"
->>>>>>> 303c7030
 	"fmt"
 	"github.com/mitchellh/multistep"
 )
