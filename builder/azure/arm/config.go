--- conflicted
+++ resolved
@@ -383,18 +383,18 @@
 	// `virtual_network_name` is not allowed.
 	AllowedInboundIpAddresses []string `mapstructure:"allowed_inbound_ip_addresses"`
 
-<<<<<<< HEAD
+
 	// Specify storage to store Boot Diagnostics -- Enabling this option
 	// will create 2 Files in the specified storage account. (serial console log & screehshot file)
 	// once the build is completed, it has to be removed manually.
 	// see [here](https://docs.microsoft.com/en-us/azure/virtual-machines/troubleshooting/boot-diagnostics) for more info
 	BootDiagSTGAccount string `mapstructure:"boot_diag_storage_account" required:"false"`
-=======
+
 	// specify custom azure resource names during build limited to max 10 charcters
 	// this will set the prefix for the resources. The actuall resource names will be
 	// `custom_resource_build_prefix` + resourcetype + 5 character random alphanumeric string
 	CustomResourcePrefix string `mapstructure:"custom_resource_build_prefix" required:"false"`
->>>>>>> cc367bd0
+
 
 	// Runtime Values
 	UserName               string `mapstructure-to-hcl2:",skip"`
