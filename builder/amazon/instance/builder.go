--- conflicted
+++ resolved
@@ -254,13 +254,8 @@
 		},
 		&awscommon.StepSecurityGroup{
 			CommConfig:            &b.config.RunConfig.Comm,
-<<<<<<< HEAD
 			SecurityGroupFilter:   b.config.SecurityGroupFilter,
 			SecurityGroupIds:      b.config.SecurityGroupIds,
-=======
-			SecurityGroupIds:      b.config.SecurityGroupIds,
-			VpcId:                 b.config.VpcId,
->>>>>>> 0f8e4bdf
 			TemporarySGSourceCidr: b.config.TemporarySGSourceCidr,
 		},
 		instanceStep,
