package common

import (
	"fmt"

<<<<<<< HEAD
	"github.com/mitchellh/goamz/aws"
	"github.com/mitchellh/packer/template/interpolate"
=======
	"github.com/mitchellh/packer/packer"
>>>>>>> 5f9f63e2
)

// AMIConfig is for common configuration related to creating AMIs.
type AMIConfig struct {
	AMIName               string            `mapstructure:"ami_name"`
	AMIDescription        string            `mapstructure:"ami_description"`
	AMIVirtType           string            `mapstructure:"ami_virtualization_type"`
	AMIUsers              []string          `mapstructure:"ami_users"`
	AMIGroups             []string          `mapstructure:"ami_groups"`
	AMIProductCodes       []string          `mapstructure:"ami_product_codes"`
	AMIRegions            []string          `mapstructure:"ami_regions"`
	AMITags               map[string]string `mapstructure:"tags"`
	AMIEnhancedNetworking bool              `mapstructure:"enhanced_networking"`
}

func (c *AMIConfig) Prepare(ctx *interpolate.Context) []error {
	var errs []error
	if c.AMIName == "" {
		errs = append(errs, fmt.Errorf("ami_name must be specified"))
	}

	if len(c.AMIRegions) > 0 {
		regionSet := make(map[string]struct{})
		regions := make([]string, 0, len(c.AMIRegions))

		for _, region := range c.AMIRegions {
			// If we already saw the region, then don't look again
			if _, ok := regionSet[region]; ok {
				continue
			}

			// Mark that we saw the region
			regionSet[region] = struct{}{}

			// Verify the region is real
			if valid := ValidateRegion(region); valid == false {
				errs = append(errs, fmt.Errorf("Unknown region: %s", region))
				continue
			}

			regions = append(regions, region)
		}

		c.AMIRegions = regions
	}

	if len(errs) > 0 {
		return errs
	}

	return nil
}<|MERGE_RESOLUTION|>--- conflicted
+++ resolved
@@ -3,12 +3,7 @@
 import (
 	"fmt"
 
-<<<<<<< HEAD
-	"github.com/mitchellh/goamz/aws"
 	"github.com/mitchellh/packer/template/interpolate"
-=======
-	"github.com/mitchellh/packer/packer"
->>>>>>> 5f9f63e2
 )
 
 // AMIConfig is for common configuration related to creating AMIs.
