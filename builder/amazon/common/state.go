package common

import (
	"errors"
	"fmt"
	"log"
	"net"
	"os"
	"strconv"
	"time"

	"github.com/aws/aws-sdk-go/aws/awserr"
	"github.com/aws/aws-sdk-go/service/ec2"
	"github.com/mitchellh/multistep"
)

// StateRefreshFunc is a function type used for StateChangeConf that is
// responsible for refreshing the item being watched for a state change.
//
// It returns three results. `result` is any object that will be returned
// as the final object after waiting for state change. This allows you to
// return the final updated object, for example an EC2 instance after refreshing
// it.
//
// `state` is the latest state of that object. And `err` is any error that
// may have happened while refreshing the state.
type StateRefreshFunc func() (result interface{}, state string, err error)

// StateChangeConf is the configuration struct used for `WaitForState`.
type StateChangeConf struct {
	Pending   []string
	Refresh   StateRefreshFunc
	StepState multistep.StateBag
	Target    string
}

// AMIStateRefreshFunc returns a StateRefreshFunc that is used to watch
// an AMI for state changes.
func AMIStateRefreshFunc(conn *ec2.EC2, imageId string) StateRefreshFunc {
	return func() (interface{}, string, error) {
		resp, err := conn.DescribeImages(&ec2.DescribeImagesInput{
			ImageIDs: []*string{&imageId},
		})
		if err != nil {
			if ec2err, ok := err.(awserr.Error); ok && ec2err.Code() == "InvalidAMIID.NotFound" {
				// Set this to nil as if we didn't find anything.
				resp = nil
			} else if isTransientNetworkError(err) {
				// Transient network error, treat it as if we didn't find anything
				resp = nil
			} else {
				log.Printf("Error on AMIStateRefresh: %s", err)
				return nil, "", err
			}
		}

		if resp == nil || len(resp.Images) == 0 {
			// Sometimes AWS has consistency issues and doesn't see the
			// AMI. Return an empty state.
			return nil, "", nil
		}

		i := resp.Images[0]
		return i, *i.State, nil
	}
}

// InstanceStateRefreshFunc returns a StateRefreshFunc that is used to watch
// an EC2 instance.
func InstanceStateRefreshFunc(conn *ec2.EC2, instanceId string) StateRefreshFunc {
	return func() (interface{}, string, error) {
<<<<<<< HEAD
		resp, err := conn.DescribeInstances(&ec2.DescribeInstancesInput{
			InstanceIDs: []*string{i.InstanceID},
		})
=======
		resp, err := conn.Instances([]string{instanceId}, ec2.NewFilter())
>>>>>>> d046e1cc
		if err != nil {
			if ec2err, ok := err.(awserr.Error); ok && ec2err.Code() == "InvalidInstanceID.NotFound" {
				// Set this to nil as if we didn't find anything.
				resp = nil
			} else if isTransientNetworkError(err) {
				// Transient network error, treat it as if we didn't find anything
				resp = nil
			} else {
				log.Printf("Error on InstanceStateRefresh: %s", err)
				return nil, "", err
			}
		}

		if resp == nil || len(resp.Reservations) == 0 || len(resp.Reservations[0].Instances) == 0 {
			// Sometimes AWS just has consistency issues and doesn't see
			// our instance yet. Return an empty state.
			return nil, "", nil
		}

<<<<<<< HEAD
		i = resp.Reservations[0].Instances[0]
		return i, *i.State.Name, nil
=======
		i := &resp.Reservations[0].Instances[0]
		return i, i.State.Name, nil
>>>>>>> d046e1cc
	}
}

// SpotRequestStateRefreshFunc returns a StateRefreshFunc that is used to watch
// a spot request for state changes.
func SpotRequestStateRefreshFunc(conn *ec2.EC2, spotRequestId string) StateRefreshFunc {
	return func() (interface{}, string, error) {
		resp, err := conn.DescribeSpotInstanceRequests(&ec2.DescribeSpotInstanceRequestsInput{
			SpotInstanceRequestIDs: []*string{&spotRequestId},
		})

		if err != nil {
			if ec2err, ok := err.(awserr.Error); ok && ec2err.Code() == "InvalidSpotInstanceRequestID.NotFound" {
				// Set this to nil as if we didn't find anything.
				resp = nil
			} else if isTransientNetworkError(err) {
				// Transient network error, treat it as if we didn't find anything
				resp = nil
			} else {
				log.Printf("Error on SpotRequestStateRefresh: %s", err)
				return nil, "", err
			}
		}

		if resp == nil || len(resp.SpotInstanceRequests) == 0 {
			// Sometimes AWS has consistency issues and doesn't see the
			// SpotRequest. Return an empty state.
			return nil, "", nil
		}

		i := resp.SpotInstanceRequests[0]
		return i, *i.State, nil
	}
}

// WaitForState watches an object and waits for it to achieve a certain
// state.
func WaitForState(conf *StateChangeConf) (i interface{}, err error) {
	log.Printf("Waiting for state to become: %s", conf.Target)

	sleepSeconds := 2
	maxTicks := int(TimeoutSeconds()/sleepSeconds) + 1
	notfoundTick := 0

	for {
		var currentState string
		i, currentState, err = conf.Refresh()
		if err != nil {
			return
		}

		if i == nil {
			// If we didn't find the resource, check if we have been
			// not finding it for awhile, and if so, report an error.
			notfoundTick += 1
			if notfoundTick > maxTicks {
				return nil, errors.New("couldn't find resource")
			}
		} else {
			// Reset the counter for when a resource isn't found
			notfoundTick = 0

			if currentState == conf.Target {
				return
			}

			if conf.StepState != nil {
				if _, ok := conf.StepState.GetOk(multistep.StateCancelled); ok {
					return nil, errors.New("interrupted")
				}
			}

			found := false
			for _, allowed := range conf.Pending {
				if currentState == allowed {
					found = true
					break
				}
			}

			if !found {
				err := fmt.Errorf("unexpected state '%s', wanted target '%s'", currentState, conf.Target)
				return nil, err
			}
		}

		time.Sleep(time.Duration(sleepSeconds) * time.Second)
	}

	return
}

func isTransientNetworkError(err error) bool {
	if nerr, ok := err.(net.Error); ok && nerr.Temporary() {
		return true
	}

	return false
}

// Returns 300 seconds (5 minutes) by default
// Some AWS operations, like copying an AMI to a distant region, take a very long time
// Allow user to override with AWS_TIMEOUT_SECONDS environment variable
func TimeoutSeconds() (seconds int) {
	seconds = 300

	override := os.Getenv("AWS_TIMEOUT_SECONDS")
	if override != "" {
		n, err := strconv.Atoi(override)
		if err != nil {
			log.Printf("Invalid timeout seconds '%s', using default", override)
		} else {
			seconds = n
		}
	}

	log.Printf("Allowing %ds to complete (change with AWS_TIMEOUT_SECONDS)", seconds)
	return seconds
}<|MERGE_RESOLUTION|>--- conflicted
+++ resolved
@@ -69,13 +69,9 @@
 // an EC2 instance.
 func InstanceStateRefreshFunc(conn *ec2.EC2, instanceId string) StateRefreshFunc {
 	return func() (interface{}, string, error) {
-<<<<<<< HEAD
 		resp, err := conn.DescribeInstances(&ec2.DescribeInstancesInput{
-			InstanceIDs: []*string{i.InstanceID},
+			InstanceIDs: []*string{&instanceId},
 		})
-=======
-		resp, err := conn.Instances([]string{instanceId}, ec2.NewFilter())
->>>>>>> d046e1cc
 		if err != nil {
 			if ec2err, ok := err.(awserr.Error); ok && ec2err.Code() == "InvalidInstanceID.NotFound" {
 				// Set this to nil as if we didn't find anything.
@@ -95,13 +91,8 @@
 			return nil, "", nil
 		}
 
-<<<<<<< HEAD
 		i = resp.Reservations[0].Instances[0]
 		return i, *i.State.Name, nil
-=======
-		i := &resp.Reservations[0].Instances[0]
-		return i, i.State.Name, nil
->>>>>>> d046e1cc
 	}
 }
 
