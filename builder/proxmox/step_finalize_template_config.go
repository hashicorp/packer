package proxmox

import (
	"context"
	"fmt"
	"strconv"
	"strings"

	"github.com/Telmate/proxmox-api-go/proxmox"
	"github.com/hashicorp/packer/helper/multistep"
	"github.com/hashicorp/packer/packer"
)

// stepFinalizeTemplateConfig does any required modifications to the configuration _after_
// the VM has been converted into a template, such as updating name and description, or
// unmounting the installation ISO.
type stepFinalizeTemplateConfig struct{}

type templateFinalizer interface {
    GetVmConfig(*proxmox.VmRef) (map[string]interface{}, error)
    SetVmConfig(*proxmox.VmRef, map[string]interface{}) (interface{}, error)
}

var _ templateFinalizer = &proxmox.Client{}

func (s *stepFinalizeTemplateConfig) Run(ctx context.Context, state multistep.StateBag) multistep.StepAction {
	ui := state.Get("ui").(packer.Ui)
	client := state.Get("proxmoxClient").(templateFinalizer)
	c := state.Get("config").(*Config)
	vmRef := state.Get("vmRef").(*proxmox.VmRef)

	changes := make(map[string]interface{})

	if c.TemplateName != "" {
		changes["name"] = c.TemplateName
	}

	// During build, the description is "Packer ephemeral build VM", so if no description is
	// set, we need to clear it
	changes["description"] = c.TemplateDescription

	if c.UnmountISO {
		vmParams, err := client.GetVmConfig(vmRef)
		if err != nil {
			err := fmt.Errorf("Error fetching template config: %s", err)
			state.Put("error", err)
			ui.Error(err.Error())
			return multistep.ActionHalt
		}

		if vmParams["ide2"] == nil || !strings.HasSuffix(vmParams["ide2"].(string), "media=cdrom") {
			err := fmt.Errorf("Cannot eject ISO from cdrom drive, ide2 is not present, or not a cdrom media")
			state.Put("error", err)
			ui.Error(err.Error())
			return multistep.ActionHalt
		}
		changes["ide2"] = "none,media=cdrom"
	}

	if c.CloudInit {
		vmParams, err := client.GetVmConfig(vmRef)
		if err != nil {
			err := fmt.Errorf("Error fetching template config: %s", err)
			state.Put("error", err)
			ui.Error(err.Error())
			return multistep.ActionHalt
		}

		cloudInitStoragePool := c.CloudInitStoragePool
		if cloudInitStoragePool == "" {
			if vmParams["bootdisk"] != nil && vmParams[vmParams["bootdisk"].(string)] != nil {
				bootDisk := vmParams[vmParams["bootdisk"].(string)].(string)
				cloudInitStoragePool = strings.Split(bootDisk, ":")[0]
			}
		}
		if cloudInitStoragePool != "" {
			ideControllers := []string{"ide3", "ide2", "ide1", "ide0"}
			cloudInitAttached := false
			// find a free ide controller
			for _, controller := range ideControllers {
				if vmParams[controller] == nil {
					ui.Say("Adding a cloud-init cdrom in storage pool " + cloudInitStoragePool)
					changes[controller] = cloudInitStoragePool + ":cloudinit"
					cloudInitAttached = true
					break
				}
			}
			if cloudInitAttached == false {
				err := fmt.Errorf("Found no free ide controller for a cloud-init cdrom")
				state.Put("error", err)
				ui.Error(err.Error())
				return multistep.ActionHalt
			}
		}
	}

<<<<<<< HEAD
	if len(c.AdditionalISOFiles) > 0 {
=======
	if c.AdditionalISOFiles != nil {
>>>>>>> 68306482
		vmParams, err := client.GetVmConfig(vmRef)
		if err != nil {
			err := fmt.Errorf("Error fetching template config: %s", err)
			state.Put("error", err)
			ui.Error(err.Error())
			return multistep.ActionHalt
		}
		for idx := range c.AdditionalISOFiles {
<<<<<<< HEAD
			cdrom := c.AdditionalISOFiles[idx].DeviceType
=======
			cdrom := c.AdditionalISOFiles[idx].Device + strconv.Itoa(c.AdditionalISOFiles[idx].BusNumber)
>>>>>>> 68306482
			if c.AdditionalISOFiles[idx].Unmount {
				if vmParams[cdrom] == nil || !strings.Contains(vmParams[cdrom].(string), "media=cdrom") {
					err := fmt.Errorf("Cannot eject ISO from cdrom drive, %s is not present or not a cdrom media", cdrom)
					state.Put("error", err)
					ui.Error(err.Error())
					return multistep.ActionHalt
				}
				changes[cdrom] = "none,media=cdrom"
			} else {
<<<<<<< HEAD
				changes[cdrom] = c.AdditionalISOFiles[idx].ISOFile + ",media=cdrom"
=======
				changes[cdrom] = c.AdditionalISOFiles[idx].Filename + ",media=cdrom"
>>>>>>> 68306482
			}
		}
	}
	if len(changes) > 0 {
		_, err := client.SetVmConfig(vmRef, changes)
		if err != nil {
			err := fmt.Errorf("Error updating template: %s", err)
			state.Put("error", err)
			ui.Error(err.Error())
			return multistep.ActionHalt
		}
	}

	return multistep.ActionContinue
}

func (s *stepFinalizeTemplateConfig) Cleanup(state multistep.StateBag) {}<|MERGE_RESOLUTION|>--- conflicted
+++ resolved
@@ -94,11 +94,7 @@
 		}
 	}
 
-<<<<<<< HEAD
 	if len(c.AdditionalISOFiles) > 0 {
-=======
-	if c.AdditionalISOFiles != nil {
->>>>>>> 68306482
 		vmParams, err := client.GetVmConfig(vmRef)
 		if err != nil {
 			err := fmt.Errorf("Error fetching template config: %s", err)
@@ -107,11 +103,7 @@
 			return multistep.ActionHalt
 		}
 		for idx := range c.AdditionalISOFiles {
-<<<<<<< HEAD
 			cdrom := c.AdditionalISOFiles[idx].DeviceType
-=======
-			cdrom := c.AdditionalISOFiles[idx].Device + strconv.Itoa(c.AdditionalISOFiles[idx].BusNumber)
->>>>>>> 68306482
 			if c.AdditionalISOFiles[idx].Unmount {
 				if vmParams[cdrom] == nil || !strings.Contains(vmParams[cdrom].(string), "media=cdrom") {
 					err := fmt.Errorf("Cannot eject ISO from cdrom drive, %s is not present or not a cdrom media", cdrom)
@@ -121,11 +113,7 @@
 				}
 				changes[cdrom] = "none,media=cdrom"
 			} else {
-<<<<<<< HEAD
 				changes[cdrom] = c.AdditionalISOFiles[idx].ISOFile + ",media=cdrom"
-=======
-				changes[cdrom] = c.AdditionalISOFiles[idx].Filename + ",media=cdrom"
->>>>>>> 68306482
 			}
 		}
 	}
