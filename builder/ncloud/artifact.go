--- conflicted
+++ resolved
@@ -10,15 +10,11 @@
 const BuilderID = "ncloud.server.image"
 
 type Artifact struct {
-<<<<<<< HEAD
 	MemberServerImage *server.MemberServerImage
-=======
-	ServerImage *ncloud.ServerImage
 
 	// StateData should store data such as GeneratedData
 	// to be shared with post-processors
 	StateData map[string]interface{}
->>>>>>> 18f14fc3
 }
 
 func (*Artifact) BuilderId() string {
@@ -46,14 +42,10 @@
 }
 
 func (a *Artifact) State(name string) interface{} {
-<<<<<<< HEAD
-	return a.MemberServerImage.MemberServerImageStatus
-=======
 	if _, ok := a.StateData[name]; ok {
 		return a.StateData[name]
 	}
-	return a.ServerImage.MemberServerImageStatus
->>>>>>> 18f14fc3
+	return a.MemberServerImage.MemberServerImageStatus
 }
 
 func (a *Artifact) Destroy() error {
