---
layout: "docs"
---

# Templates: Provisioners

Within the template, the provisioners section contains an array of all the
provisioners that Packer should use to install and configure software within
running machines prior to turning them into machine images.

Provisioners are _optional_. If no provisioners are defined within a template,
then no software other than the defaults will be installed within the
resulting machine images. This is not typical, however, since much of the
value of Packer is to produce multiple identical images
of pre-configured software.

This documentation page will cover how to configure a provisioner in a template.
The specific configuration options available for each provisioner, however,
must be referenced from the documentation for that specific provisioner.

Within a template, a section of provisioner definitions looks like this:

<pre class="prettyprint">
{
  "provisioners": [
    ... one or more provisioner definitions here ...
  ]
}
</pre>

For each of the definitions, Packer will run the provisioner for each
of the configured builds. The provisioners will be run in the order
they are defined within the template.

## Provisioner Definition

A provisioner definition is a JSON object that must contain at least
the `type` key. This key specifies the name of the provisioner to use.
Additional keys within the object are used to configure the provisioner,
with the exception of a handful of special keys, covered later.

As an example, the "shell" provisioner requires a key such as `script`
which specifies a path to a shell script to execute within the machines
being created.

An example provisioner definition is shown below, configuring the shell
provisioner to run a local script within the machines:

<pre class="prettyprint">
{
  "type": "shell",
  "script": "script.sh"
}
</pre>

## Run on Specific Builds

You can use the `only` or `except` configurations to run a provisioner
only with specific builds. These two configurations do what you expect:
`only` will only run the provisioner on the specified builds and
`except` will run the provisioner on anything other than the specified
builds.

An example of `only` being used is shown below, but the usage of `except`
is effectively the same:

<pre class="prettyprint">
{
  "type": "shell",
  "script": "script.sh",
<<<<<<< HEAD
  "only": ["virtualbox"]
=======
  "only": ["virtualbox-iso"]
>>>>>>> df79ff14
}
</pre>

The values within `only` or `except` are _build names_, not builder
types. If you recall, build names by default are just their builder type,
but if you specify a custom `name` parameter, then you should use that
as the value instead of the type.

## Build-Specific Overrides

While the goal of Packer is to produce identical machine images, it
sometimes requires periods of time where the machines are different before
they eventually converge to be identical. In these cases, different configurations
for provisioners may be necessary depending on the build. This can be done
using build-specific overrides.

An example of where this might be necessary is when building both an EC2 AMI
and a VMware machine. The source EC2 AMI may setup a user with administrative
privileges by default, whereas the VMware machine doesn't have these privileges.
In this case, the shell script may need to be executed differently. Of course,
the goal is that hopefully the shell script converges these two images to be
identical. However, they may initially need to be run differently.

This example is shown below:

<pre class="prettyprint">
{
  "type": "shell",
  "script": "script.sh",

  "override": {
    "vmware-iso": {
      "execute_command": "echo 'password' | sudo -S bash {{.Path}}"
    }
  }
}
</pre>

As you can see, the `override` key is used. The value of this key is another
JSON object where the key is the name of a [builder definition](/docs/templates/builders.html).
The value of this is in turn another JSON object. This JSON object simply
contains the provisioner configuration as normal. This configuration is merged
into the default provisioner configuration.

## Pausing Before Running

With certain provisioners it is sometimes desirable to pause for some period
of time before running it. Specifically, in cases where a provisioner reboots
the machine, you may want to wait for some period of time before starting
the next provisioner.

Every provisioner definition in a Packer template can take a special
configuration `pause_before` that is the amount of time to pause before
running that provisioner. By default, there is no pause. An example
is shown below:

<pre class="prettyprint">
{
  "type": "shell",
  "script": "script.sh",
  "pause_before": "10s"
}
</pre>

For the above provisioner, Packer will wait 10 seconds before uploading
and executing the shell script.<|MERGE_RESOLUTION|>--- conflicted
+++ resolved
@@ -68,11 +68,7 @@
 {
   "type": "shell",
   "script": "script.sh",
-<<<<<<< HEAD
-  "only": ["virtualbox"]
-=======
   "only": ["virtualbox-iso"]
->>>>>>> df79ff14
 }
 </pre>
 
