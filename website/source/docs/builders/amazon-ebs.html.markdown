--- conflicted
+++ resolved
@@ -32,13 +32,8 @@
 ### Required:
 
 * `access_key` (string) - The access key used to communicate with AWS.
-<<<<<<< HEAD
-  If not specified, Packer will attempt to read this from environmental
-  variables `AWS_ACCESS_KEY_ID` or `AWS_ACCESS_KEY` (in that order).
-=======
   If not specified, Packer will use the environment variables
   `AWS_ACCESS_KEY_ID` or `AWS_ACCESS_KEY` (in that order), if set.
->>>>>>> df79ff14
 
 * `ami_name` (string) - The name of the resulting AMI that will appear
   when managing AMIs in the AWS console or via APIs. This must be unique.
@@ -52,13 +47,8 @@
   to launch the EC2 instance to create the AMI.
 
 * `secret_key` (string) - The secret key used to communicate with AWS.
-<<<<<<< HEAD
-  If not specified, Packer will attempt to read this from environmental
-  variables `AWS_SECRET_ACCESS_KEY` or `AWS_SECRET_KEY` (in that order).
-=======
   If not specified, Packer will use the environment variables
   `AWS_SECRET_ACCESS_KEY` or `AWS_SECRET_KEY` (in that order), if set.
->>>>>>> df79ff14
 
 * `source_ami` (string) - The initial AMI used as a base for the newly
   created machine.
@@ -113,42 +103,6 @@
   block device mappings to the launch instance. The block device mappings are
   the same as `ami_block_device_mappings` above.
 
-<<<<<<< HEAD
-* `ami_block_device_mappings` (array of block device mappings) - Add the block
-  device mappings to the AMI. The block device mappings allow for keys:
-  "device\_name" (string), "virtual\_name" (string), "snapshot\_id" (string),
-  "volume\_type" (string), "volume\_size" (int), "delete\_on\_termination"
-  (bool), "no\_device" (bool), and "iops" (int).
-
-* `ami_description` (string) - The description to set for the resulting
-  AMI(s). By default this description is empty.
-
-* `ami_groups` (array of string) - A list of groups that have access
-  to launch the resulting AMI(s). By default no groups have permission
-  to launch the AMI. `all` will make the AMI publicly accessible.
-
-* `ami_product_codes` (array of string) - A list of product codes to
-  associate with the AMI. By default no product codes are associated with
-  the AMI.
-
-* `ami_regions` (array of string) - A list of regions to copy the AMI to.
-  Tags and attributes are copied along with the AMI. AMI copying takes time
-  depending on the size of the AMI, but will generally take many minutes.
-
-* `ami_users` (array of string) - A list of account IDs that have access
-  to launch the resulting AMI(s). By default no additional users other than the user
-  creating the AMI has permissions to launch it.
-
-* `iam_instance_profile` (string) - The name of an
-  [IAM instance profile](http://docs.aws.amazon.com/IAM/latest/UserGuide/instance-profiles.html)
-  to launch the EC2 instance with.
-
-* `launch_block_device_mappings` (array of block device mappings) - Add the
-  block device mappings to the launch instance. The block device mappings are
-  the same as `ami_block_device_mappings` above.
-
-=======
->>>>>>> df79ff14
 * `run_tags` (object of key/value strings) - Tags to apply to the instance
   that is _launched_ to create the AMI. These tags are _not_ applied to
   the resulting AMI unless they're duplicated in `tags`.
@@ -159,19 +113,11 @@
   access. Note that if this is specified, you must be sure the security
   group allows access to the `ssh_port` given below.
 
-<<<<<<< HEAD
-* `security_group_ids` (array of string) - A list of security groups as
-  described above. Note that if this is specified, you must omit the
-  security_group_id.
-
-* `ssh_port` (int) - The port that SSH will be available on. This defaults
-=======
 * `security_group_ids` (array of strings) - A list of security groups as
   described above. Note that if this is specified, you must omit the
   security_group_id.
 
 * `ssh_port` (integer) - The port that SSH will be available on. This defaults
->>>>>>> df79ff14
   to port 22.
 
 * `ssh_private_key_file` (string) - Use this ssh private key file instead of
@@ -184,20 +130,11 @@
 * `subnet_id` (string) - If using VPC, the ID of the subnet, such as
   "subnet-12345def", where Packer will launch the EC2 instance.
 
-<<<<<<< HEAD
-* `associate_public_ip_address` (bool) - If using a non-default VPC, public
-  IP addresses are not provided by default. If this is toggled, your new
-	instance will get a Public IP.
-
-* `tags` (object of key/value strings) - Tags applied to the AMI.
-
-=======
 * `tags` (object of key/value strings) - Tags applied to the AMI.
 
 * `temporary_key_pair_name` (string) - The name of the temporary keypair
   to generate. By default, Packer generates a name with a UUID.
 
->>>>>>> df79ff14
 * `user_data` (string) - User data to apply when launching the instance.
   Note that you need to be careful about escaping characters due to the
   templates being JSON. It is often more convenient to use `user_data_file`,
@@ -208,12 +145,6 @@
 
 * `vpc_id` (string) - If launching into a VPC subnet, Packer needs the
   VPC ID in order to create a temporary security group within the VPC.
-<<<<<<< HEAD
-
-* `availability_zone` (string) - Destination availability zone to launch instance in.
-  Leave this empty to allow Amazon to auto-assign.
-=======
->>>>>>> df79ff14
 
 ## Basic Example
 
