--- conflicted
+++ resolved
@@ -47,41 +47,18 @@
 ### Required for all apis:
 
 * `image` (string) - The name (or slug) of the base image to use. This is the
-<<<<<<< HEAD
   image that will be used to launch a new droplet and provision it. You can try to use
   "ubuntu-12-04-x64" which is the slug for "Ubuntu 12.04.4 x64".
-  See https://developers.digitalocean.com/#list-all-images for the accepted image names/slugs.
+  See https://developers.digitalocean.com/documentation/v2/#list-all-images for the accepted image names/slugs.
 
 * `region` (string) - The name (or slug) of the region to launch the droplet in.
   Consequently, this is the region where the snapshot will be available.
   You can try to use "nyc3", which is the slug for "New York 3".
-  See https://developers.digitalocean.com/v2/#regions for the accepted region names/slugs.
-=======
-  image that will be used to launch a new droplet and provision it. This
-  defaults to 'ubuntu-12-04-x64' which is the slug for "Ubuntu 12.04.4 x64".
-  See https://developers.digitalocean.com/documentation/v2/#list-all-images for details on how to get a list of the the accepted image names/slugs.
-
-* `image_id` (integer) - The ID of the base image to use. This is the image that
-  will be used to launch a new droplet and provision it.
-  This setting is deprecated. Use `image` instead.
-
-* `private_networking` (boolean) - Set to `true` to enable private networking
-  for the droplet being created. This defaults to `false`, or not enabled.
-
-* `region` (string) - The name (or slug) of the region to launch the droplet in.
-  Consequently, this is the region where the snapshot will be available.
-  This defaults to "nyc3", which is the slug for "New York 3".
   See https://developers.digitalocean.com/documentation/v2/#list-all-regions for the accepted region names/slugs.
->>>>>>> 1b07d7eb
 
 * `size` (string) - The name (or slug) of the droplet size to use.
-<<<<<<< HEAD
   You can try to use "512mb", which is the slug for "512MB".
-  See https://developers.digitalocean.com/#sizes for the accepted size names/slugs.
-=======
-  This defaults to "512mb", which is the slug for "512MB".
   See https://developers.digitalocean.com/documentation/v2/#list-all-sizes for the accepted size names/slugs.
->>>>>>> 1b07d7eb
 
 ### Optional:
 
