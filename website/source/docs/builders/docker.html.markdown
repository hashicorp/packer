---
description: |
    The `docker` Packer builder builds Docker images using Docker. The builder
    starts a Docker container, runs provisioners within this container, then exports
    the container for reuse or commits the image.
layout: docs
page_title: Docker Builder
...

# Docker Builder

Type: `docker`

The `docker` Packer builder builds [Docker](http://www.docker.io) images using
Docker. The builder starts a Docker container, runs provisioners within this
container, then exports the container for reuse or commits the image.

Packer builds Docker containers *without* the use of
[Dockerfiles](https://docs.docker.com/reference/builder/). By not using
Dockerfiles, Packer is able to provision containers with portable scripts or
configuration management systems that are not tied to Docker in any way. It also
has a simpler mental model: you provision containers much the same way you
provision a normal virtualized or dedicated server. For more information, read
the section on [Dockerfiles](#toc_8).

The Docker builder must run on a machine that has Docker installed. Therefore
the builder only works on machines that support Docker (modern Linux machines).
If you want to use Packer to build Docker containers on another platform, use
[Vagrant](http://www.vagrantup.com) to start a Linux environment, then run
Packer within that environment.

## Basic Example: Export

Below is a fully functioning example. It doesn't do anything useful, since no
provisioners are defined, but it will effectively repackage an image.

``` {.javascript}
{
  "type": "docker",
  "image": "ubuntu",
  "export_path": "image.tar"
}
```

## Basic Example: Commit

Below is another example, the same as above but instead of exporting the running
container, this one commits the container to an image. The image can then be
more easily tagged, pushed, etc.

``` {.javascript}
{
  "type": "docker",
  "image": "ubuntu",
  "commit": true
}
```

## Configuration Reference

Configuration options are organized below into two categories: required and
optional. Within each category, the available options are alphabetized and
described.

In addition to the options listed here, a
[communicator](/docs/templates/communicator.html) can be configured for this
builder.

### Required:

-   `commit` (boolean) - If true, the container will be committed to an image
    rather than exported. This cannot be set if `export_path` is set.

-   `export_path` (string) - The path where the final container will be exported
    as a tar file. This cannot be set if `commit` is set to true.

-   `image` (string) - The base image for the Docker container that will
    be started. This image will be pulled from the Docker registry if it doesn't
    already exist.

### Optional:

-   `login` (boolean) - Defaults to false. If true, the builder will login in
    order to pull the image. The builder only logs in for the duration of
    the pull. It always logs out afterwards.

-   `login_email` (string) - The email to use to authenticate to login.

-   `login_username` (string) - The username to use to authenticate to login.

-   `login_password` (string) - The password to use to authenticate to login.

-   `login_server` (string) - The server address to login to.

-   `pull` (boolean) - If true, the configured image will be pulled using
    `docker pull` prior to use. Otherwise, it is assumed the image already
    exists and can be used. This defaults to true if not set.

-   `run_command` (array of strings) - An array of arguments to pass to
    `docker run` in order to run the container. By default this is set to
    `["-d", "-i", "-t", "{{.Image}}", "/bin/bash"]`. As you can see, you have a
    couple template variables to customize, as well.

-   `volumes` (map of strings to strings) - A mapping of additional volumes to
    mount into this container. The key of the object is the host path, the value
    is the container path.

## Using the Artifact: Export

Once the tar artifact has been generated, you will likely want to import, tag,
and push it to a container repository. Packer can do this for you automatically
with the [docker-import](/docs/post-processors/docker-import.html) and
[docker-push](/docs/post-processors/docker-push.html) post-processors.

**Note:** This section is covering how to use an artifact that has been
*exported*. More specifically, if you set `export_path` in your configuration.
If you set `commit`, see the next section.

The example below shows a full configuration that would import and push the
created image. This is accomplished using a sequence definition (a collection of
post-processors that are treated as as single pipeline, see
[Post-Processors](/docs/templates/post-processors.html) for more information):

``` {.javascript}
{
  "post-processors": [
    [
      {
        "type": "docker-import",
        "repository": "mitchellh/packer",
        "tag": "0.7"
      },
      "docker-push"
    ]
  ]
}
```

In the above example, the result of each builder is passed through the defined
sequence of post-processors starting first with the `docker-import`
post-processor which will import the artifact as a docker image. The resulting
docker image is then passed on to the `docker-push` post-processor which handles
pushing the image to a container repository.

If you want to do this manually, however, perhaps from a script, you can import
the image using the process below:

``` {.text}
$ docker import - registry.mydomain.com/mycontainer:latest < artifact.tar
```

You can then add additional tags and push the image as usual with `docker tag`
and `docker push`, respectively.

## Using the Artifact: Committed

If you committed your container to an image, you probably want to tag, save,
push, etc. Packer can do this automatically for you. An example is shown below
which tags and pushes an image. This is accomplished using a sequence definition
(a collection of post-processors that are treated as as single pipeline, see
[Post-Processors](/docs/templates/post-processors.html) for more information):

``` {.javascript}
{
  "post-processors": [
    [
      {
        "type": "docker-tag",
        "repository": "mitchellh/packer",
        "tag": "0.7"
      },
      "docker-push"
    ]
  ]
}
```

In the above example, the result of each builder is passed through the defined
sequence of post-processors starting first with the `docker-tag` post-processor
which tags the committed image with the supplied repository and tag information.
Once tagged, the resulting artifact is then passed on to the `docker-push`
post-processor which handles pushing the image to a container repository.

Going a step further, if you wanted to tag and push an image to multiple
container repositories, this could be accomplished by defining two,
nearly-identical sequence definitions, as demonstrated by the example below:

``` {.javascript}
{
  "post-processors": [
    [
      {
        "type": "docker-tag",
        "repository": "mitchellh/packer",
        "tag": "0.7"
      },
      "docker-push"
    ],
    [
      {
        "type": "docker-tag",
        "repository": "hashicorp/packer",
        "tag": "0.7"
      },
      "docker-push"
    ]
  ]
}
```

## Dockerfiles

This builder allows you to build Docker images *without* Dockerfiles.

With this builder, you can repeatably create Docker images without the use of a
Dockerfile. You don't need to know the syntax or semantics of Dockerfiles.
Instead, you can just provide shell scripts, Chef recipes, Puppet manifests,
etc. to provision your Docker container just like you would a regular
virtualized or dedicated machine.

While Docker has many features, Packer views Docker simply as an LXC container
runner. To that end, Packer is able to repeatably build these LXC containers
using portable provisioning scripts.

Dockerfiles have some additional features that Packer doesn't support which are
able to be worked around. Many of these features will be automated by Packer in
the future:

-   Dockerfiles will snapshot the container at each step, allowing you to go
    back to any step in the history of building. Packer doesn't do this yet, but
    inter-step snapshotting is on the way.

<<<<<<< HEAD
* Dockerfiles can contain information such as exposed ports, shared
  volumes, and other metadata. Packer builds a raw Docker container image
  that has none of this metadata. You can pass in much of this metadata
  at runtime with `docker run` or you can use the
  [docker-dockerfile](/docs/post-processors/docker-dockerfile.html)
  post-processor to add such information to images.
=======
-   Dockerfiles can contain information such as exposed ports, shared volumes,
    and other metadata. Packer builds a raw Docker container image that has none
    of this metadata. You can pass in much of this metadata at runtime with
    `docker run`.
>>>>>>> 207b81c8
<|MERGE_RESOLUTION|>--- conflicted
+++ resolved
@@ -230,16 +230,9 @@
     back to any step in the history of building. Packer doesn't do this yet, but
     inter-step snapshotting is on the way.
 
-<<<<<<< HEAD
-* Dockerfiles can contain information such as exposed ports, shared
-  volumes, and other metadata. Packer builds a raw Docker container image
-  that has none of this metadata. You can pass in much of this metadata
-  at runtime with `docker run` or you can use the
-  [docker-dockerfile](/docs/post-processors/docker-dockerfile.html)
-  post-processor to add such information to images.
-=======
 -   Dockerfiles can contain information such as exposed ports, shared volumes,
     and other metadata. Packer builds a raw Docker container image that has none
     of this metadata. You can pass in much of this metadata at runtime with
-    `docker run`.
->>>>>>> 207b81c8
+    `docker run` or you can use the
+    [docker-dockerfile](/docs/post-processors/docker-dockerfile.html)
+    post-processor to add such information to images.