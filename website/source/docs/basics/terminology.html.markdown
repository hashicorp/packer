---
layout: "docs"
---

# Packer Terminology

There are a handful of terms used throughout the Packer documentation where
the meaning may not be immediately obvious if you haven't used Packer before.
Luckily, there are relatively few. This page documents all the terminology
required to understand and use Packer. The terminology is in alphabetical
order for easy referencing.

<a class="term" id="term-artifact"></a>
**Artifacts** are the results of a single [build](#term-build), and are
usually a set of IDs or files to represent a machine image. Every [builder](#term-builder)
produces a single artifact. As an example, in the case of the Amazon EC2 builder,
the artifact is a set of AMI IDs (one per region). For the VMware builder,
the artifact is a directory of files comprising the created virtual machine.

<a class="term" id="term-build"></a>
**Builds** are a single task that eventually produces an image for a single
platform. Multiple builds run in parallel. Example usage in a sentence: "The Packer build
produced an AMI to run our web application." Or: "Packer is running the builds
now for VMware, AWS, and VirtualBox."

<a class="term" id="term-builder"></a>
**Builders** are components of Packer that are able to create a machine
image for a single platform. Builders read in some configuration and use
that to run and generate a machine image. A builder is invoked as part of a [build](#term-build)
in order to create the actual resulting images. Example builders include
VirtualBox, VMware, and Amazon EC2. Builders can be created and added to
Packer in the form of plugins.

<a class="term" id="term-command"></a>
**Commands** are sub-commands for the `packer` program that perform some
<<<<<<< HEAD
job. An example some command is "build", which is invoked as `packer build`.
=======
job. An example command is "build", which is invoked as `packer build`.
>>>>>>> df79ff14
Packer ships with a set of commands out of the box in order to define
its [command-line interface](#). Commands can also be created and added to
Packer in the form of plugins.

<a class="term" id="term-post-processor"></a>
**Post-processors** are components of Packer that take the result of
a [builder](#term-builder) or another post-processor and process that to
create a new [artifact](#term-artifact). Examples of post-processors are
compress to compress artifacts, upload to upload artifacts, etc.

<a class="term" id="term-provisioner"></a>
**Provisioners** are components of Packer that install and configure
software within a running machine prior to that machine being turned
into a static image. They perform the major work of making the image contain
useful software. Example provisioners include shell scripts, Chef, Puppet,
etc.

<a class="term" id="term-template"></a>
**Templates** are JSON files which define one or more [builds](#term-build)
by configuring the various components of Packer. Packer is able to read a
template and use that information to create multiple machine images in
parallel.<|MERGE_RESOLUTION|>--- conflicted
+++ resolved
@@ -33,11 +33,7 @@
 
 <a class="term" id="term-command"></a>
 **Commands** are sub-commands for the `packer` program that perform some
-<<<<<<< HEAD
-job. An example some command is "build", which is invoked as `packer build`.
-=======
 job. An example command is "build", which is invoked as `packer build`.
->>>>>>> df79ff14
 Packer ships with a set of commands out of the box in order to define
 its [command-line interface](#). Commands can also be created and added to
 Packer in the form of plugins.
