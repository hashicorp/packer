---
description: |
  Packer is designed to be extensible. Because the surface area for workloads is
  infinite, Packer supports plugins for builders, provisioners, and
  post-processors.
page_title: Extending
---

# Extending Packer

Packer is designed to be extensible, and supports plugins that allow you to
create and use custom builders, provisioners, post-processors, and data sources.
To learn more about developing these different types of components, please
choose a link from the sidebar. To learn more about the general plugin
architecture, stay on this page.

## Developing Plugins

This page will document how you can develop your own Packer plugins. Prior to
reading this, you should be comfortable with Packer and know the
basics of [how plugins work from a user standpoint](/docs/plugins).

Packer plugins must be written in [Go](https://golang.org/), so you should also
be familiar with the language.

~> **Warning!** This is an advanced topic. If you're new to Packer, we
recommend getting a bit more comfortable before you dive into writing plugins.

### Plugin System Architecture

A Packer plugin is just a go binary. Instead of loading plugins directly into a
running application, Packer runs each plugin as a _separate application_.
The multiple separate Packer plugin processes communicate with the Core using
an RPC defined in the packer-plugin SDK. The Packer core itself is responsible
launching and cleaning up the plugin processes.

### Plugin Development Basics

The components that can be created and used in a Packer plugin are builders,
provisioners, post-processors, and data sources.

Each of these components has a corresponding [interface](https://golang.org/doc/effective_go.html#interfaces_and_types).

All you need to do to create a plugin is:

1. create an implementation of the desired interface, and
2. serve it using the server provided in the [packer-plugin-sdk](https://github.com/hashicorp/packer-plugin-sdk).

The core and the SDK handle all of the communication details inside the server.

Your plugin must use two packages from the SDK to implement the server and
interfaces. You're encouraged to use whatever other packages you want in your
plugin implementation. Because plugins are their own processes, there is no
danger of colliding dependencies.

- [`github.com/hashicorp/packer-plugin-sdk/packer`](https://pkg.go.dev/github.com/hashicorp/packer-plugin-sdk/packer) - Contains all the interfaces that you have to implement for any given plugin.

- [`github.com/hashicorp/packer-plugin-sdk/plugin`](https://pkg.go.dev/github.com/hashicorp/packer-plugin-sdk/plugin) - Contains the code to serve the plugin. This handles all the inter-process communication.

Basic examples of serving your component are shown below. Note that if you
define a multi-component plugin, you can (but do not need to) add more than one
component per plugin binary. The multi-component plugin is also compatible with
download and installation via `packer init`, whereas the single-component plugin
is not.

<Tabs>

<Tab heading="Multi-component Plugin (recommended) ">

```go
// main.go

import (
  "github.com/hashicorp/packer-plugin-sdk/plugin"
)

// Assume this implements the packer.Builder interface
type ExampleBuilder struct{}

// Assume this implements the packer.PostProcessor interface
type FooPostProcessor struct{}

// Assume this implements the packer.Provisioner interface
type BarProvisioner struct{}

func main() {
	pps := plugin.NewSet()
	pps.RegisterBuilder("example", new(ExampleBuilder))
	pps.RegisterBuilder(plugin.DEFAULT_NAME, new(AnotherBuilder))
	pps.RegisterPostProcessor("foo", new(FooPostProcessor))
	pps.RegisterProvisioner("bar", new(BarProvisioner))
	err := pps.Run()
	if err != nil {
		fmt.Fprintln(os.Stderr, err.Error())
		os.Exit(1)
	}
}
```

This `plugin.NewSet` invocation handles all the details of communicating with
Packer core and serving your component over RPC. As long as your struct being
registered implements one of the component interfaces, Packer will now be able
to launch your plugin and use it.

If you register a component with its own name, the component name will be
appended to the plugin name to create a unique name. If you register a component
using the special string constant `plugin.DEFAULT_NAME`, then the component will
be referenced by using only the plugin name. For example:

If your plugin is named `packer-plugin-my`, the above set definition would make
the following components available:

- the `my-example` builder
- the `my` builder
- the `my-foo` post-processor
- the `my-bar` provisioner

</Tab>

<Tab heading="Single Component Plugin (deprecated)">

```go
// main.go

import (
  "github.com/hashicorp/packer-plugin-sdk/plugin"
)

// Assume this implements the packer.Builder interface
type Builder struct{}

func main() {
    server, err := plugin.Server()
    if err != nil {
        panic(err)
    }
    server.RegisterBuilder(new(Builder))
    server.Serve()
}
```

This `server.Serve()` invocation handles all the details of communicating with
Packer core and serving your component over RPC. As long as your struct being
registered implements one of the component interfaces, Packer will now be able
to launch your plugin and use it.

Please note that single-component plugins exist for backwards-compatability. We
would rather you register your component using the multi-component method shown
in the other tab, even if you only have one component in your binary. This is
because the `packer init` command only supports multi-component plugins.

</Tab>
</Tabs>

Next, build your plugin as you would any other Go application. The resulting
binary is the plugin that can be installed using
[standard installation procedures](/docs/plugins#installing-plugins).

The specifics of how to implement each type of interface are covered in the
relevant subsections available in the navigation to the left.

~> **Lock your dependencies!** Using `go mod` is highly recommended since
the Packer codebase will continue to improve, potentially breaking APIs along
the way until there is a stable release. By locking your dependencies, your
plugins will continue to work with the version of Packer you lock to.

### Logging and Debugging

Plugins can use the standard Go `log` package to log. Anything logged using
this will be available in the Packer log files automatically. The Packer log is
visible on stderr when the `PACKER_LOG` environment var is set.

Packer will prefix any logs from plugins with the path to that plugin to make
it identifiable where the logs come from. Some example logs are shown below:

```text
2013/06/10 21:44:43 Loading builder: custom
2013/06/10 21:44:43 packer-builder-custom: 2013/06/10 21:44:43 Plugin minimum port: 10000
2013/06/10 21:44:43 packer-builder-custom: 2013/06/10 21:44:43 Plugin maximum port: 25000
2013/06/10 21:44:43 packer-builder-custom: 2013/06/10 21:44:43 Plugin address: :10000
```

As you can see, the log messages from the custom builder plugin are prefixed
with "packer-builder-custom". Log output is _extremely_ helpful in debugging
issues and you're encouraged to be as verbose as you need to be in order for
the logs to be helpful.

### Creating a GitHub Release

`packer init` does not work using a centralized registry. Instead, it requires
you to publish your plugin in a GitHub repo with the name
`packer-plugin-*` where \* represents the name of your plugin. You also need to
create a GitHub release of your plugin with specific assets for the
`packer init` download to work. We provide a pre-defined release workflow
configuration using
[GitHub Actions](https://docs.github.com/en/free-pro-team@latest/actions). We
strongly encourage maintainers to use this configuration to make sure the
release contains the right assets with the right names for Packer to leverage
`packer init` installation.

Here's what you need to create releases using GitHub Actions:

1. Generate a GPG key to be used when signing releases (See [GitHub's detailed instructions](https://docs.github.com/en/free-pro-team@latest/github/authenticating-to-github/generating-a-new-gpg-key)
   for help with this step)
2. Copy the [GoReleaser configuration from the packer-plugin-scaffolding repository](https://github.com/hashicorp/packer-plugin-scaffolding/blob/main/.goreleaser.yml) to the root of your repository.
   ```sh
   curl -L -o .goreleaser.yml \
   https://raw.githubusercontent.com/hashicorp/packer-plugin-scaffolding/main/.goreleaser.yml
   ```
3. Copy the [GitHub Actions workflow from the packer-plugin-scaffolding repository](https://github.com/hashicorp/packer-plugin-scaffolding/blob/main/.github/workflows/release.yml) to `.github/workflows/release.yml` in your repository.
   ```sh
   mkdir -p .github/workflows &&
   curl -L -o .github/workflows/release.yml \
   https://raw.githubusercontent.com/hashicorp/packer-plugin-scaffolding/main/.github/workflows/release.yml
   ```
4. Go to your repository page on GitHub and navigate to Settings > Secrets. Add
   the following secrets:
   - `GPG_PRIVATE_KEY` - Your ASCII-armored GPG private key. You can export this with `gpg --armor --export-secret-keys [key ID or email]`.
   - `PASSPHRASE` - The passphrase for your GPG private key.
5. Push a new valid version tag (e.g. `v1.2.3`) to test that the GitHub Actions
   releaser is working. The tag must be a valid
   [Semantic Version](https://semver.org/) preceded with a `v`. Once the tag is pushed, the github actions you just configured will automatically build release binaries that Packer can download using `packer init`. For more details on how
   to install a plugin using `packer init`, see the
   [init docs](/docs/commands/init).

### Registering Plugin Documentation

~> Note: Registering a remote plugin's plugin documentation requires the use of [Packer's plugin docs configuration](https://github.com/hashicorp/packer-plugin-scaffolding/tree/main/docs).

`packer init` allows users to require and install remote Packer plugins, those not bundled with Packer core, that have been published to GitHub automatically.
To help with the discovery of remote Packer plugins on GitHub, plugins maintainers can choose to register plugin documentation for each component directly on the [Packer Documentation Page](https://packer.io/docs).

<<<<<<< HEAD
The registration process involves the creation of an additional `docs.zip` asset as part of the [`goreleaser.yml` workflow](https://github.com/hashicorp/packer-plugin-docker/blob/main/.goreleaser.yml). For details on this workflow, see [the "registering documentation" section of the packer-plugin-scaffolding README](https://github.com/hashicorp/packer-plugin-scaffolding#registering-documentation-on-packerio).

After publishing a release from the plugin repository, open a pull-request against [hashicorp/packer](https://github.com/hashicorp/packer) to register the plugin documentation.
This is done by adding the block below for the respective plugin to the file [docs-remote-plugins.json](https://github.com/hashicorp/packer/blob/master/website/data/docs-remote-plugins.json).

```json
{
  "title": "Docker",
  "path": "docker",
  "repo": "hashicorp/packer-plugin-docker",
  "version": "1.0.0"
}
```

#### Required fields

`title`: The name of the plugin to be displayed in the sidebar - See [naming conventions](#naming-conventions)

`path`: The path name for the documentation page, which is usually the lower case version of `title` (e.g https)

`repo`: The full name of the GitHub repository (i.e org/repo-name)

`version`: The release version from which docs will be pulled (e.g. `1.0.0`)
=======
The registration process requires the creation of a `docs.zip` file archive containing the `.mdx` files for each of the plugin components in the remote plugin's repository. A working example can be seen at the [packer-plugin-docker repository](https://github.com/hashicorp/packer-plugin-docker/releases/latest).

Once in place the remote plugin can be added to Packer's website builds by opening a pull-request against [hashicorp/packer](https://github.com/packer), with the needed configuration for pulling in the remote documentation.

Remote plugins will have their components listed under the respected types (i.e builders, provisioners, etc) using the names specified in the remote block configuration, and labeled with their respective [tier and namespace](/docs/plugins#tiers-and-namespaces).

To register a plugin follow one of the following setups

<Tabs>
<Tab heading="Generating docs.zip on plugin release">

Documentation for a plugin is maintained within the `docs` directory and served on GitHub.

To include plugin docs on Packer.io a global pre-hook has been added to the main scaffolding [.goreleaser.yml](https://github.com/hashicorp/packer-plugin-scaffolding/blob/42e5b0b1e575879b0477cb6d4291e027f4d92f85/.goreleaser.yml#L10) file, that if uncommented will generate and include a docs.zip file as part of the plugin release.

The `docs.zip` file will contain all of the `.mdx` files under the plugins root `docs/` directory that can be consumed remotely by Packer.io.

Once the first `docs.zip` file has been included into a release you will need to open a one time pull-request against [hashicorp/packer](https://github.com/hashicorp/packer) to register the plugin docs.

This is done by adding the block below for the respective plugin to the file [website/data/docs-remote-navigation.js](https://github.com/hashicorp/packer/blob/master/website/data/docs-remote-plugins.json).

```json
{
   "title": "Scaffolding",
   "path": "scaffolding",
   "repo": "hashicorp/packer-plugin-scaffolding",
   "version": "latest"
 }
```

If a plugin maintainer wishes to only include a specific version of released docs then the `"version"` key in the above configuration should be set to a released version of the plugin. Otherwise it should be set to "latest".

</Tab>

<Tab heading="Manually generating docs.zip">

The documentation structure needed for Packer.io can be generated manually, by creating a zip file called `docs.zip` of the docs directory and included in the plugin release.

```/bin/bash
[[ -d docs/ ]] && zip -r docs.zip docs/
```

Once the first `docs.zip` file has been included into a release you will need to open a one time pull-request against [hashicorp/packer](https://github.com/hashicorp/packer) to register the plugin docs.

This is done by adding the block below for the respective plugin to the file [website/data/docs-remote-navigation.js](https://github.com/hashicorp/packer/blob/master/website/data/docs-remote-plugins.json).

```json
{
   "title": "Scaffolding",
   "path": "scaffolding",
   "repo": "hashicorp/packer-plugin-scaffolding",
   "version": "latest"
 }
```

If a plugin maintainer wishes to only include a specific version of released docs then the `"version"` key in the above configuration should be set to a released version of the plugin. Otherwise it should be set to "latest".

</Tab>
</Tabs>
>>>>>>> 4b6891d6

### Plugin Development Tips and FAQs

#### Working Examples

Here's a non exaustive list of Packer plugins that you can check out:

- [github.com/hashicorp/packer-plugin-docker](https://github.com/hashicorp/packer-plugin-docker)
- [github.com/exoscale/packer-plugin-exoscale](https://github.com/exoscale/packer-plugin-exoscale)
- [github.com/sylviamoss/packer-plugin-comment](https://github.com/sylviamoss/packer-plugin-comment)

Looking at their code will give you good examples.

#### Naming Conventions

It is standard practice to name the resulting plugin application in the format
of `packer-plugin-NAME`. For example, if you're building a new builder for
CustomCloud, it would be standard practice to name the resulting plugin
`packer-plugin-customcloud`. This naming convention helps users identify the
scope of a plugin.

#### Testing Plugins

Making your unpublished plugin available to Packer is possible by either:

- Starting Packer from the directory where the plugin binary is located.
- Putting the plugin binary in the same directory as Packer.

In both these cases, if the binary is called `packer-plugin-myawesomecloud` and
defines an `ebs` builder then you will be able to use an `myawesomecloud-ebs`
builder or source without needing to have a `required_plugin` block.

This is extremely useful during development.

#### Distributing Plugins

We recommend that you use a tool like the GoReleaser in order to cross-compile
your plugin for every platform that Packer supports, since Go applications are
platform-specific. If you have created your plugin from the
[packer-plugin-scaffolding](https://github.com/hashicorp/packer-plugin-scaffolding)
repo, simply tagging a commit and pushing the tag to GitHub will correctly build
and release the binaries using GoReleaser.<|MERGE_RESOLUTION|>--- conflicted
+++ resolved
@@ -230,31 +230,6 @@
 `packer init` allows users to require and install remote Packer plugins, those not bundled with Packer core, that have been published to GitHub automatically.
 To help with the discovery of remote Packer plugins on GitHub, plugins maintainers can choose to register plugin documentation for each component directly on the [Packer Documentation Page](https://packer.io/docs).
 
-<<<<<<< HEAD
-The registration process involves the creation of an additional `docs.zip` asset as part of the [`goreleaser.yml` workflow](https://github.com/hashicorp/packer-plugin-docker/blob/main/.goreleaser.yml). For details on this workflow, see [the "registering documentation" section of the packer-plugin-scaffolding README](https://github.com/hashicorp/packer-plugin-scaffolding#registering-documentation-on-packerio).
-
-After publishing a release from the plugin repository, open a pull-request against [hashicorp/packer](https://github.com/hashicorp/packer) to register the plugin documentation.
-This is done by adding the block below for the respective plugin to the file [docs-remote-plugins.json](https://github.com/hashicorp/packer/blob/master/website/data/docs-remote-plugins.json).
-
-```json
-{
-  "title": "Docker",
-  "path": "docker",
-  "repo": "hashicorp/packer-plugin-docker",
-  "version": "1.0.0"
-}
-```
-
-#### Required fields
-
-`title`: The name of the plugin to be displayed in the sidebar - See [naming conventions](#naming-conventions)
-
-`path`: The path name for the documentation page, which is usually the lower case version of `title` (e.g https)
-
-`repo`: The full name of the GitHub repository (i.e org/repo-name)
-
-`version`: The release version from which docs will be pulled (e.g. `1.0.0`)
-=======
 The registration process requires the creation of a `docs.zip` file archive containing the `.mdx` files for each of the plugin components in the remote plugin's repository. A working example can be seen at the [packer-plugin-docker repository](https://github.com/hashicorp/packer-plugin-docker/releases/latest).
 
 Once in place the remote plugin can be added to Packer's website builds by opening a pull-request against [hashicorp/packer](https://github.com/packer), with the needed configuration for pulling in the remote documentation.
@@ -314,7 +289,6 @@
 
 </Tab>
 </Tabs>
->>>>>>> 4b6891d6
 
 ### Plugin Development Tips and FAQs
 
